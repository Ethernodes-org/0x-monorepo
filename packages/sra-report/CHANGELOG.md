--- conflicted
+++ resolved
@@ -2,10 +2,7 @@
 
 ## v0.0.2 - _TBD, 2018_
 
-<<<<<<< HEAD
     * Added postman collection unit tests (#451)
-=======
     * Consolidate all `console.log` calls into `logUtils` in the `@0xproject/utils` package (#452)
->>>>>>> 4a27a7dc
 
 ## v0.0.1 - _March 8, 2018_