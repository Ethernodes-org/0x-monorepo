import * as fs from 'fs';
import lernaGetPackages = require('lerna-get-packages');
import * as _ from 'lodash';
import { exec as execAsync, spawn } from 'promisify-child-process';

import { constants } from './constants';
import { UpdatedPackage } from './types';

export const utils = {
    log(...args: any[]): void {
        console.log(...args); // tslint:disable-line:no-console
    },
    getNextPatchVersion(currentVersion: string): string {
        const versionSegments = currentVersion.split('.');
        const patch = _.parseInt(_.last(versionSegments) as string);
        const newPatch = patch + 1;
        const newPatchVersion = `${versionSegments[0]}.${versionSegments[1]}.${newPatch}`;
        return newPatchVersion;
    },
    async prettifyAsync(filePath: string, cwd: string): Promise<void> {
        await execAsync(`prettier --write ${filePath} --config .prettierrc`, {
            cwd,
        });
    },
    async getUpdatedLernaPackagesAsync(shouldIncludePrivate: boolean): Promise<LernaPackage[]> {
        const updatedPublicPackages = await this.getLernaUpdatedPackagesAsync(shouldIncludePrivate);
        const updatedPackageNames = _.map(updatedPublicPackages, pkg => pkg.name);

        const allLernaPackages = lernaGetPackages(constants.monorepoRootPath);
        const updatedPublicLernaPackages = _.filter(allLernaPackages, pkg => {
            return _.includes(updatedPackageNames, pkg.package.name);
        });
        return updatedPublicLernaPackages;
    },
    async getLernaUpdatedPackagesAsync(shouldIncludePrivate: boolean): Promise<UpdatedPackage[]> {
        const result = await execAsync(`${constants.lernaExecutable} updated --json`, {
            cwd: constants.monorepoRootPath,
        });
        const updatedPackages = JSON.parse(result.stdout);
        if (!shouldIncludePrivate) {
            const updatedPublicPackages = _.filter(updatedPackages, updatedPackage => !updatedPackage.private);
            return updatedPublicPackages;
        }
        return updatedPackages;
    },
<<<<<<< HEAD
    getChangelogJSONIfExists(changelogPath: string): string|undefined {
=======
    getChangelogJSONIfExists(changelogPath: string): string | undefined {
>>>>>>> ca08dd97
        try {
            const changelogJSON = fs.readFileSync(changelogPath, 'utf-8');
            return changelogJSON;
        } catch (err) {
            return undefined;
        }
    },
    getChangelogJSONOrCreateIfMissing(changelogPath: string): string {
        const changelogIfExists = this.getChangelogJSONIfExists(changelogPath);
        if (_.isUndefined(changelogIfExists)) {
            // If none exists, create new, empty one.
            const emptyChangelogJSON = JSON.stringify([]);
            fs.writeFileSync(changelogPath, emptyChangelogJSON);
            return emptyChangelogJSON;
        }
        return changelogIfExists;
    },
};<|MERGE_RESOLUTION|>--- conflicted
+++ resolved
@@ -43,11 +43,7 @@
         }
         return updatedPackages;
     },
-<<<<<<< HEAD
-    getChangelogJSONIfExists(changelogPath: string): string|undefined {
-=======
     getChangelogJSONIfExists(changelogPath: string): string | undefined {
->>>>>>> ca08dd97
         try {
             const changelogJSON = fs.readFileSync(changelogPath, 'utf-8');
             return changelogJSON;
