--- conflicted
+++ resolved
@@ -1,6 +1,6 @@
 #!/usr/bin/env node
 
-import { PackageJSON } from '@0x/types';
+import { PackageJSON, PackageJSONConfig } from '@0x/types';
 import chalk from 'chalk';
 import { sync as globSync } from 'glob';
 import * as path from 'path';
@@ -24,9 +24,10 @@
 
 const PACKAGE_JSON_GLOB = '../../*/package.json';
 
-const config = JSON.parse(fs.readFileSync(path.join(__dirname, '../../../package.json')).toString()).config;
-const dependenciesWithIgnoredVersions: string[] = config.ignoreDependencyVersions.split(' ');
-const packagesWithIgnoredVersions: string[] = config.ignoreDependencyVersionsForPackage.split(' ');
+const config = utils.readJSONFile<PackageJSON>(path.join(__dirname, '../../../package.json'))
+    .config as PackageJSONConfig;
+const dependenciesWithIgnoredVersions: string[] = (config.ignoreDependencyVersions as string).split(' ');
+const packagesWithIgnoredVersions: string[] = (config.ignoreDependencyVersionsForPackage as string).split(' ');
 
 if (require.main === module) {
     const dependencies = parseDependencies();
@@ -43,15 +44,8 @@
     }
 }
 
-<<<<<<< HEAD
-// tslint:disable:no-unused-variable
-function getDependencies(path: string): Dependencies {
-    const packageJSON = utils.readJSONFile<PackageJSON>(path);
-=======
 function getDependencies(_path: string): Dependencies {
-    const file = fs.readFileSync(_path).toString();
-    const parsed = JSON.parse(file);
->>>>>>> 2a344e26
+    const packageJSON = utils.readJSONFile<PackageJSON>(_path);
     const dependencies = {
         ...packageJSON.dependencies,
         ...packageJSON.devDependencies,
