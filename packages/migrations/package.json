{
    "name": "@0xproject/migrations",
    "version": "0.0.5",
    "engines": {
        "node" : ">=6.12"
    },
    "description": "0x smart contract migrations",
    "main": "lib/index.js",
    "types": "lib/index.d.ts",
    "scripts": {
        "watch": "tsc -w",
        "prebuild": "run-s clean compile copy_artifacts generate_contract_wrappers",
        "copy_artifacts": "copyfiles -u 4 'artifacts/1.0.0/**/*' ./lib/src/artifacts",
        "build": "tsc",
        "clean": "shx rm -rf lib",
        "lint": "tslint --project .",
        "migrate": "run-s build compile script:migrate",
        "script:migrate": "node ./lib/migrate.js",
        "copy_artifacts": "copyfiles 'artifacts/1.0.0/**/*' ./lib",
<<<<<<< HEAD
        "generate_contract_wrappers":
            "node ../abi-gen/lib/index.js --abis  ${npm_package_config_abis} --template ../contract_templates/contract.handlebars --partials '../contract_templates/partials/**/*.handlebars' --output src/contract_wrappers --backend ethers && prettier --write 'src/contract_wrappers/**.ts'",
        "compile": "node ../sol-compiler/lib/src/cli.js compile"
=======
        "generate_contract_wrappers": "abi-gen --abis  ${npm_package_config_abis} --template ../contract_templates/contract.handlebars --partials '../contract_templates/partials/**/*.handlebars' --output src/contract_wrappers --backend ethers && prettier --write 'src/contract_wrappers/**.ts'",
        "compile": "sol-compiler"
>>>>>>> 4de62218
    },
    "config": {
        "abis":
            "artifacts/1.0.0/@(DummyERC20Token|TokenTransferProxy_v1|Exchange_v1|TokenRegistry|MultiSigWallet|MultiSigWalletWithTimeLock|MultiSigWalletWithTimeLockExceptRemoveAuthorizedAddress|TokenRegistry|ZRXToken|WETH9).json"
    },
    "license": "Apache-2.0",
    "devDependencies": {
        "@0xproject/abi-gen": "^0.2.13",
        "@0xproject/dev-utils": "^0.4.1",
        "@0xproject/types": "^0.6.3",
        "@0xproject/tslint-config": "^0.4.17",
        "npm-run-all": "^4.1.2",
        "shx": "^0.2.2",
        "tslint": "5.8.0",
        "typescript": "2.7.1"
    },
    "dependencies": {
        "@0xproject/sol-compiler": "^0.4.3",
        "@0xproject/base-contract": "^0.3.1",
        "@0xproject/typescript-typings": "^0.3.1",
        "@0xproject/utils": "^0.6.1",
        "@0xproject/web3-wrapper": "^0.6.3",
        "ethers": "^3.0.15",
        "lodash": "^4.17.4"
    },
    "publishConfig": {
        "access": "public"
    }
}<|MERGE_RESOLUTION|>--- conflicted
+++ resolved
@@ -17,14 +17,8 @@
         "migrate": "run-s build compile script:migrate",
         "script:migrate": "node ./lib/migrate.js",
         "copy_artifacts": "copyfiles 'artifacts/1.0.0/**/*' ./lib",
-<<<<<<< HEAD
-        "generate_contract_wrappers":
-            "node ../abi-gen/lib/index.js --abis  ${npm_package_config_abis} --template ../contract_templates/contract.handlebars --partials '../contract_templates/partials/**/*.handlebars' --output src/contract_wrappers --backend ethers && prettier --write 'src/contract_wrappers/**.ts'",
-        "compile": "node ../sol-compiler/lib/src/cli.js compile"
-=======
         "generate_contract_wrappers": "abi-gen --abis  ${npm_package_config_abis} --template ../contract_templates/contract.handlebars --partials '../contract_templates/partials/**/*.handlebars' --output src/contract_wrappers --backend ethers && prettier --write 'src/contract_wrappers/**.ts'",
         "compile": "sol-compiler"
->>>>>>> 4de62218
     },
     "config": {
         "abis":
