{
    "name": "@0xproject/migrations",
    "version": "1.0.4",
    "engines": {
        "node": ">=6.12"
    },
    "description": "0x smart contract migrations",
    "main": "lib/index.js",
    "types": "lib/index.d.ts",
    "scripts": {
        "watch_without_deps": "yarn pre_build && tsc -w",
<<<<<<< HEAD
        "build": "yarn pre_build && tsc",
        "pre_build": "run-s copy_artifacts generate_contract_wrappers",
=======
        "build": "yarn pre_build && tsc && copyfiles -u 2 './lib/monorepo_scripts/**/*' ./scripts",
        "manual:postpublish": "yarn build; node ./scripts/postpublish.js",
        "pre_build": "run-s compile:v2 copy_artifacts generate_contract_wrappers",
>>>>>>> 80e52464
        "copy_artifacts": "copyfiles 'artifacts/**/*' ./lib",
        "clean": "shx rm -rf lib src/1.0.0/contract_wrappers src/2.0.0/contract_wrappers src/2.0.0-beta-testnet/contract_wrappers artifacts/2.0.0",
        "lint": "tslint --project . --exclude **/src/v2/contract_wrappers/**/* --exclude **/src/v1/contract_wrappers/**/*",
        "migrate:v1": "run-s build compile:v1 script:migrate:v1",
        "migrate:v2-beta-testnet": "run-s build compile:v2-beta-testnet script:migrate:v2-beta-testnet",
        "script:migrate:v1": "node ./lib/migrate.js --contracts-version 1.0.0",
        "script:migrate:v2-beta-testnet": "node ./lib/migrate.js --contracts-version 2.0.0-beta-testnet",
        "generate_contract_wrappers": "run-p generate_contract_wrappers:*",
        "generate_contract_wrappers:v1": "abi-gen --abis  ${npm_package_config_abis_v1} --template ../contract_templates/contract.handlebars --partials '../contract_templates/partials/**/*.handlebars' --output src/1.0.0/contract_wrappers --backend ethers",
        "generate_contract_wrappers:v2": "abi-gen --abis  ${npm_package_config_abis_v2} --template ../contract_templates/contract.handlebars --partials '../contract_templates/partials/**/*.handlebars' --output src/2.0.0/contract_wrappers --backend ethers",
        "generate_contract_wrappers:v2-beta-testnet": "abi-gen --abis  ${npm_package_config_abis_v2BetaTestnet} --template ../contract_templates/contract.handlebars --partials '../contract_templates/partials/**/*.handlebars' --output src/2.0.0-beta-testnet/contract_wrappers --backend ethers",
        "compile:v1": "sol-compiler --artifacts-dir artifacts/1.0.0 --contracts Exchange_v1,DummyERC20Token,ZRXToken,WETH9,TokenTransferProxy_v1,MultiSigWallet,MultiSigWalletWithTimeLock,MultiSigWalletWithTimeLockExceptRemoveAuthorizedAddress,TokenRegistry",
        "compile:v2": "sol-compiler --artifacts-dir artifacts/2.0.0 --contracts AssetProxyOwner,ERC20Token,DummyERC20Token,ERC721Token,DummyERC721Token,ERC20Proxy,ERC721Proxy,Exchange,Forwarder,MultiSigWalletWithTimeLockExceptRemoveAuthorizedAddress,ZRXToken,WETH9,IWallet,IValidator,OrderValidator",
        "compile:v2-beta-testnet": "sol-compiler --artifacts-dir artifacts/2.0.0-beta-testnet --contracts AssetProxyOwner,DummyERC20Token,ERC20Proxy,ERC721Proxy,Exchange,Forwarder,IWallet,IValidator,ERC20Token,ERC721Token,OrderValidator"
    },
    "config": {
        "abis": {
            "v1": "artifacts/1.0.0/@(DummyERC20Token|TokenTransferProxy_v1|Exchange_v1|TokenRegistry|MultiSigWallet|MultiSigWalletWithTimeLock|MultiSigWalletWithTimeLockExceptRemoveAuthorizedAddress|TokenRegistry|ZRXToken|WETH9).json",
            "v2": "artifacts/2.0.0/@(ERC20Token|DummyERC20Token|ERC721Token|DummyERC721Token|ERC20Proxy|ERC721Proxy|Exchange|Forwarder|AssetProxyOwner|ZRXToken|WETH9|IWallet|IValidator|OrderValidator).json",
            "v2BetaTestnet": "artifacts/2.0.0-beta-testnet/@(ERC20Token|ERC721Token|ERC20Proxy|ERC721Proxy|Exchange|Forwarder|AssetProxyOwner|IWallet|IValidator|OrderValidator).json"
        }
    },
    "license": "Apache-2.0",
    "devDependencies": {
        "@0xproject/abi-gen": "^1.0.5",
        "@0xproject/dev-utils": "^1.0.4",
        "@0xproject/tslint-config": "^1.0.5",
        "@0xproject/types": "^1.0.1-rc.4",
        "@0xproject/sol-compiler": "^1.0.5",
        "@types/yargs": "^10.0.0",
        "copyfiles": "^2.0.0",
        "make-promises-safe": "^1.1.0",
        "npm-run-all": "^4.1.2",
        "shx": "^0.2.2",
        "tslint": "5.11.0",
        "typescript": "3.0.1",
        "yargs": "^10.0.3"
    },
    "dependencies": {
        "@0xproject/base-contract": "^2.0.0-rc.1",
        "@0xproject/order-utils": "^1.0.1-rc.3",
        "@0xproject/sol-compiler": "^1.0.5",
        "@0xproject/subproviders": "^1.0.5",
        "@0xproject/typescript-typings": "^1.0.4",
        "@0xproject/utils": "^1.0.5",
        "@0xproject/web3-wrapper": "^1.2.0",
        "@ledgerhq/hw-app-eth": "^4.3.0",
        "ethereum-types": "^1.0.4",
        "ethers": "3.0.22",
        "lodash": "^4.17.5"
    },
    "optionalDependencies": {
        "@ledgerhq/hw-transport-node-hid": "^4.3.0"
    },
    "publishConfig": {
        "access": "public"
    }
}<|MERGE_RESOLUTION|>--- conflicted
+++ resolved
@@ -9,14 +9,8 @@
     "types": "lib/index.d.ts",
     "scripts": {
         "watch_without_deps": "yarn pre_build && tsc -w",
-<<<<<<< HEAD
         "build": "yarn pre_build && tsc",
-        "pre_build": "run-s copy_artifacts generate_contract_wrappers",
-=======
-        "build": "yarn pre_build && tsc && copyfiles -u 2 './lib/monorepo_scripts/**/*' ./scripts",
-        "manual:postpublish": "yarn build; node ./scripts/postpublish.js",
         "pre_build": "run-s compile:v2 copy_artifacts generate_contract_wrappers",
->>>>>>> 80e52464
         "copy_artifacts": "copyfiles 'artifacts/**/*' ./lib",
         "clean": "shx rm -rf lib src/1.0.0/contract_wrappers src/2.0.0/contract_wrappers src/2.0.0-beta-testnet/contract_wrappers artifacts/2.0.0",
         "lint": "tslint --project . --exclude **/src/v2/contract_wrappers/**/* --exclude **/src/v1/contract_wrappers/**/*",
