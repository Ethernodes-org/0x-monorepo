[
    {
<<<<<<< HEAD
        "version": "3.1.0",
        "changes": [
            {
                "note": "Use new `Order` structure with `domain` field",
                "pr": 1742
            },
            {
                "note": "Use arbitrary fee tokens instead of ZRX (ZEIP-28)",
                "pr": 1819
=======
        "timestamp": 1565296576,
        "version": "3.0.16",
        "changes": [
            {
                "note": "Dependencies updated"
            }
        ]
    },
    {
        "timestamp": 1564604963,
        "version": "3.0.15",
        "changes": [
            {
                "note": "Dependencies updated"
            }
        ]
    },
    {
        "timestamp": 1563957393,
        "version": "3.0.14",
        "changes": [
            {
                "note": "Dependencies updated"
>>>>>>> 0ae2d8ba
            }
        ]
    },
    {
        "timestamp": 1563193019,
        "version": "3.0.13",
        "changes": [
            {
                "note": "Dependencies updated"
            }
        ]
    },
    {
        "timestamp": 1563047529,
        "version": "3.0.12",
        "changes": [
            {
                "note": "Dependencies updated"
            }
        ]
    },
    {
        "timestamp": 1563006338,
        "version": "3.0.11",
        "changes": [
            {
                "note": "Dependencies updated"
            }
        ]
    },
    {
        "timestamp": 1558712885,
        "version": "3.0.10",
        "changes": [
            {
                "note": "Dependencies updated"
            }
        ]
    },
    {
        "timestamp": 1557961111,
        "version": "3.0.9",
        "changes": [
            {
                "note": "Dependencies updated"
            }
        ]
    },
    {
        "version": "3.0.8",
        "changes": [
            {
                "note": "Dependencies updated"
            }
        ],
        "timestamp": 1557799313
    },
    {
        "timestamp": 1557507213,
        "version": "3.0.6",
        "changes": [
            {
                "note": "Dependencies updated"
            }
        ]
    },
    {
        "version": "3.0.5",
        "changes": [
            {
                "note": "Dependencies updated"
            }
        ],
        "timestamp": 1554997931
    },
    {
        "timestamp": 1553183790,
        "version": "3.0.4",
        "changes": [
            {
                "note": "Dependencies updated"
            }
        ]
    },
    {
        "timestamp": 1553091633,
        "version": "3.0.3",
        "changes": [
            {
                "note": "Dependencies updated"
            }
        ]
    },
    {
        "timestamp": 1551479279,
        "version": "3.0.2",
        "changes": [
            {
                "note": "Dependencies updated"
            }
        ]
    },
    {
        "timestamp": 1551220833,
        "version": "3.0.1",
        "changes": [
            {
                "note": "Dependencies updated"
            }
        ]
    },
    {
        "version": "3.0.0",
        "changes": [
            {
                "note": "Update provider params to type SupportedProvider which outlines all supported providers",
                "pr": 1627
            }
        ],
        "timestamp": 1551130135
    },
    {
        "timestamp": 1549733923,
        "version": "2.0.4",
        "changes": [
            {
                "note": "Dependencies updated"
            }
        ]
    },
    {
        "version": "2.0.3",
        "changes": [
            {
                "note": "Dependencies updated"
            }
        ],
        "timestamp": 1549547375
    },
    {
        "timestamp": 1549504360,
        "version": "2.0.2",
        "changes": [
            {
                "note": "Dependencies updated"
            }
        ]
    },
    {
        "timestamp": 1549452781,
        "version": "2.0.1",
        "changes": [
            {
                "note": "Dependencies updated"
            }
        ]
    },
    {
        "version": "2.0.0",
        "changes": [
            {
                "note": "Upgrade the bignumber.js to v8.0.2",
                "pr": 1517
            }
        ],
        "timestamp": 1549373905
    },
    {
        "timestamp": 1547561734,
        "version": "1.1.2",
        "changes": [
            {
                "note": "Dependencies updated"
            }
        ]
    },
    {
        "timestamp": 1547225310,
        "version": "1.1.1",
        "changes": [
            {
                "note": "Dependencies updated"
            }
        ]
    },
    {
        "version": "1.1.0",
        "changes": [
            {
                "note": "Add support for MultiAssetProxy",
                "pr": 1363
            }
        ],
        "timestamp": 1547040760
    },
    {
        "version": "1.0.16",
        "changes": [
            {
                "note": "Dependencies updated"
            }
        ],
        "timestamp": 1544739608
    },
    {
        "version": "1.0.15",
        "changes": [
            {
                "note": "Dependencies updated"
            }
        ],
        "timestamp": 1544570656
    },
    {
        "timestamp": 1543401373,
        "version": "1.0.14",
        "changes": [
            {
                "note": "Dependencies updated"
            }
        ]
    },
    {
        "timestamp": 1542821676,
        "version": "1.0.13",
        "changes": [
            {
                "note": "Dependencies updated"
            }
        ]
    },
    {
        "timestamp": 1542208198,
        "version": "1.0.12",
        "changes": [
            {
                "note": "Dependencies updated"
            }
        ]
    },
    {
        "timestamp": 1542134075,
        "version": "1.0.11",
        "changes": [
            {
                "note": "Dependencies updated"
            }
        ]
    },
    {
        "timestamp": 1542028948,
        "version": "1.0.10",
        "changes": [
            {
                "note": "Dependencies updated"
            }
        ]
    },
    {
        "version": "1.0.9",
        "changes": [
            {
                "note": "Dependencies updated"
            }
        ],
        "timestamp": 1541740904
    },
    {
        "version": "1.0.8",
        "changes": [
            {
                "note": "Updated to use new @0xproject/contract-artifacts and @0xproject/abi-gen-wrappers packages",
                "pr": 1105
            }
        ],
        "timestamp": 1539871071
    },
    {
        "version": "1.0.7",
        "changes": [
            {
                "note": "Dependencies updated"
            }
        ],
        "timestamp": 1538693146
    },
    {
        "timestamp": 1538157789,
        "version": "1.0.6",
        "changes": [
            {
                "note": "Dependencies updated"
            }
        ]
    },
    {
        "timestamp": 1537907159,
        "version": "1.0.5",
        "changes": [
            {
                "note": "Dependencies updated"
            }
        ]
    },
    {
        "timestamp": 1537875740,
        "version": "1.0.4",
        "changes": [
            {
                "note": "Dependencies updated"
            }
        ]
    },
    {
        "timestamp": 1537541580,
        "version": "1.0.3",
        "changes": [
            {
                "note": "Dependencies updated"
            }
        ]
    },
    {
        "version": "1.0.2",
        "changes": [
            {
                "note": "Drastically reduce the bundle size by removing unused parts of included contract artifacts."
            }
        ],
        "timestamp": 1537369748
    },
    {
        "timestamp": 1536142250,
        "version": "1.0.1",
        "changes": [
            {
                "note": "Dependencies updated"
            }
        ]
    },
    {
        "version": "1.0.1-rc.5",
        "changes": [
            {
                "note": "Dependencies updated"
            }
        ],
        "timestamp": 1535377027
    },
    {
        "version": "1.0.1-rc.4",
        "changes": [
            {
                "note": "Dependencies updated"
            }
        ],
        "timestamp": 1535133899
    },
    {
        "version": "1.0.1-rc.3",
        "changes": [
            {
                "note": "Updated to use latest orderFactory interface, fixed `feeRecipient` spelling error in public interface",
                "pr": 936
            },
            {
                "note": "Dependencies updated"
            }
        ],
        "timestamp": 1534210131
    },
    {
        "version": "1.0.1-rc.2",
        "changes": [
            {
                "note": "Dependencies updated"
            }
        ],
        "timestamp": 1532619515
    },
    {
        "version": "1.0.1-rc.1",
        "changes": [
            {
                "note": "Dependencies updated"
            }
        ],
        "timestamp": 1532605697
    },
    {
        "timestamp": 1532357734,
        "version": "1.0.0",
        "changes": [
            {
                "note": "Dependencies updated"
            }
        ]
    },
    {
        "timestamp": 1532043000,
        "version": "1.0.0-rc.1",
        "changes": [
            {
                "note": "Make fill-scenarios compatible with V2 of 0x protocol",
                "pr": 656
            }
        ]
    },
    {
        "timestamp": 1531919263,
        "version": "0.0.6",
        "changes": [
            {
                "note": "Dependencies updated"
            }
        ]
    },
    {
        "timestamp": 1531149657,
        "version": "0.0.5",
        "changes": [
            {
                "note": "Dependencies updated"
            }
        ]
    },
    {
        "timestamp": 1529397769,
        "version": "0.0.4",
        "changes": [
            {
                "note": "Dependencies updated"
            }
        ]
    },
    {
        "timestamp": 1527616612,
        "version": "0.0.3",
        "changes": [
            {
                "note": "Dependencies updated"
            }
        ]
    },
    {
        "timestamp": 1527008544,
        "version": "0.0.2",
        "changes": [
            {
                "note": "Dependencies updated"
            }
        ]
    },
    {
        "timestamp": 1527008544,
        "version": "0.0.1",
        "changes": [
            {
                "note": "Move FillScenarios out of 0x.js",
                "pr": 579
            }
        ]
    }
]<|MERGE_RESOLUTION|>--- conflicted
+++ resolved
@@ -1,6 +1,5 @@
 [
     {
-<<<<<<< HEAD
         "version": "3.1.0",
         "changes": [
             {
@@ -10,7 +9,10 @@
             {
                 "note": "Use arbitrary fee tokens instead of ZRX (ZEIP-28)",
                 "pr": 1819
-=======
+            }
+        ]
+    },
+    {
         "timestamp": 1565296576,
         "version": "3.0.16",
         "changes": [
@@ -34,7 +36,6 @@
         "changes": [
             {
                 "note": "Dependencies updated"
->>>>>>> 0ae2d8ba
             }
         ]
     },
