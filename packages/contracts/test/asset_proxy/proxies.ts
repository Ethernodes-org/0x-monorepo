--- conflicted
+++ resolved
@@ -64,21 +64,12 @@
         await erc721Wrapper.setBalancesAndAllowancesAsync();
         const erc721Balances = await erc721Wrapper.getBalancesAsync();
         erc721MakerTokenId = erc721Balances[makerAddress][erc721Token.address][0];
-<<<<<<< HEAD
-        await erc721Proxy.addAuthorizedAddress.sendTransactionAsync(exchangeAddress, {
-            from: owner,
-=======
         await web3Wrapper.awaitTransactionMinedAsync(
             await erc721Proxy.addAuthorizedAddress.sendTransactionAsync(exchangeAddress, {
                 from: owner,
             }),
             constants.AWAIT_TRANSACTION_MINED_MS,
         );
-
-        zeroEx = new ZeroEx(provider, {
-            networkId: constants.TESTRPC_NETWORK_ID,
->>>>>>> 4cfeb6b8
-        });
     });
     beforeEach(async () => {
         await blockchainLifecycle.startAsync();
@@ -202,11 +193,7 @@
                     amounts,
                     { from: exchangeAddress },
                 );
-<<<<<<< HEAD
-                const res = await web3Wrapper.awaitTransactionMinedAsync(txHash);
-=======
-                const res = await zeroEx.awaitTransactionMinedAsync(txHash, constants.AWAIT_TRANSACTION_MINED_MS);
->>>>>>> 4cfeb6b8
+                const res = await web3Wrapper.awaitTransactionMinedAsync(txHash, constants.AWAIT_TRANSACTION_MINED_MS);
                 const newBalances = await erc20Wrapper.getBalancesAsync();
 
                 expect(res.logs.length).to.equal(numTransfers);
@@ -389,11 +376,7 @@
                     amounts,
                     { from: exchangeAddress },
                 );
-<<<<<<< HEAD
-                const res = await web3Wrapper.awaitTransactionMinedAsync(txHash);
-=======
-                const res = await zeroEx.awaitTransactionMinedAsync(txHash, constants.AWAIT_TRANSACTION_MINED_MS);
->>>>>>> 4cfeb6b8
+                const res = await web3Wrapper.awaitTransactionMinedAsync(txHash, constants.AWAIT_TRANSACTION_MINED_MS);
                 expect(res.logs.length).to.equal(numTransfers);
 
                 const newOwnerMakerAssetA = await erc721Token.ownerOf.callAsync(makerTokenIdA);
