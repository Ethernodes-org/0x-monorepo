import { BlockchainLifecycle } from '@0xproject/dev-utils';
import { assetProxyUtils } from '@0xproject/order-utils';
<<<<<<< HEAD
import { AssetProxyId, RevertReasons, SignedOrder } from '@0xproject/types';
=======
import { AssetProxyId, RevertReason, SignedOrder } from '@0xproject/types';
>>>>>>> 1bc742ae
import { BigNumber } from '@0xproject/utils';
import { Web3Wrapper } from '@0xproject/web3-wrapper';
import * as chai from 'chai';
import * as _ from 'lodash';

import { DummyERC20TokenContract } from '../../src/generated_contract_wrappers/dummy_e_r_c20_token';
import { DummyERC721TokenContract } from '../../src/generated_contract_wrappers/dummy_e_r_c721_token';
import { ERC20ProxyContract } from '../../src/generated_contract_wrappers/e_r_c20_proxy';
import { ERC721ProxyContract } from '../../src/generated_contract_wrappers/e_r_c721_proxy';
import { ExchangeContract } from '../../src/generated_contract_wrappers/exchange';
import { artifacts } from '../../src/utils/artifacts';
import { expectRevertReasonOrAlwaysFailingTransactionAsync } from '../../src/utils/assertions';
import { chaiSetup } from '../../src/utils/chai_setup';
import { constants } from '../../src/utils/constants';
import { ERC20Wrapper } from '../../src/utils/erc20_wrapper';
import { ERC721Wrapper } from '../../src/utils/erc721_wrapper';
import { ExchangeWrapper } from '../../src/utils/exchange_wrapper';
import { OrderFactory } from '../../src/utils/order_factory';
import { ERC20BalancesByOwner } from '../../src/utils/types';
import { provider, txDefaults, web3Wrapper } from '../../src/utils/web3_wrapper';

chaiSetup.configure();
const expect = chai.expect;
const blockchainLifecycle = new BlockchainLifecycle(web3Wrapper);

describe('Exchange wrappers', () => {
    let makerAddress: string;
    let owner: string;
    let takerAddress: string;
    let feeRecipientAddress: string;

    let erc20TokenA: DummyERC20TokenContract;
    let erc20TokenB: DummyERC20TokenContract;
    let zrxToken: DummyERC20TokenContract;
    let erc721Token: DummyERC721TokenContract;
    let exchange: ExchangeContract;
    let erc20Proxy: ERC20ProxyContract;
    let erc721Proxy: ERC721ProxyContract;

    let exchangeWrapper: ExchangeWrapper;
    let erc20Wrapper: ERC20Wrapper;
    let erc721Wrapper: ERC721Wrapper;
    let erc20Balances: ERC20BalancesByOwner;
    let orderFactory: OrderFactory;

    let erc721MakerAssetId: BigNumber;
    let erc721TakerAssetId: BigNumber;

    let defaultMakerAssetAddress: string;
    let defaultTakerAssetAddress: string;

    before(async () => {
        await blockchainLifecycle.startAsync();
    });
    after(async () => {
        await blockchainLifecycle.revertAsync();
    });
    before(async () => {
        const accounts = await web3Wrapper.getAvailableAddressesAsync();
        const usedAddresses = ([owner, makerAddress, takerAddress, feeRecipientAddress] = accounts);

        erc20Wrapper = new ERC20Wrapper(provider, usedAddresses, owner);
        erc721Wrapper = new ERC721Wrapper(provider, usedAddresses, owner);

        [erc20TokenA, erc20TokenB, zrxToken] = await erc20Wrapper.deployDummyTokensAsync(
            constants.NUM_DUMMY_ERC20_TO_DEPLOY,
            constants.DUMMY_TOKEN_DECIMALS,
        );
        erc20Proxy = await erc20Wrapper.deployProxyAsync();
        await erc20Wrapper.setBalancesAndAllowancesAsync();

        [erc721Token] = await erc721Wrapper.deployDummyTokensAsync();
        erc721Proxy = await erc721Wrapper.deployProxyAsync();
        await erc721Wrapper.setBalancesAndAllowancesAsync();
        const erc721Balances = await erc721Wrapper.getBalancesAsync();
        erc721MakerAssetId = erc721Balances[makerAddress][erc721Token.address][0];
        erc721TakerAssetId = erc721Balances[takerAddress][erc721Token.address][0];

        exchange = await ExchangeContract.deployFrom0xArtifactAsync(
            artifacts.Exchange,
            provider,
            txDefaults,
            assetProxyUtils.encodeERC20AssetData(zrxToken.address),
        );
        exchangeWrapper = new ExchangeWrapper(exchange, provider);
        await exchangeWrapper.registerAssetProxyAsync(AssetProxyId.ERC20, erc20Proxy.address, owner);
        await exchangeWrapper.registerAssetProxyAsync(AssetProxyId.ERC721, erc721Proxy.address, owner);

        await web3Wrapper.awaitTransactionSuccessAsync(
            await erc20Proxy.addAuthorizedAddress.sendTransactionAsync(exchange.address, {
                from: owner,
            }),
            constants.AWAIT_TRANSACTION_MINED_MS,
        );
        await web3Wrapper.awaitTransactionSuccessAsync(
            await erc721Proxy.addAuthorizedAddress.sendTransactionAsync(exchange.address, {
                from: owner,
            }),
            constants.AWAIT_TRANSACTION_MINED_MS,
        );

        defaultMakerAssetAddress = erc20TokenA.address;
        defaultTakerAssetAddress = erc20TokenB.address;

        const defaultOrderParams = {
            ...constants.STATIC_ORDER_PARAMS,
            exchangeAddress: exchange.address,
            makerAddress,
            feeRecipientAddress,
            makerAssetData: assetProxyUtils.encodeERC20AssetData(defaultMakerAssetAddress),
            takerAssetData: assetProxyUtils.encodeERC20AssetData(defaultTakerAssetAddress),
        };
        const privateKey = constants.TESTRPC_PRIVATE_KEYS[accounts.indexOf(makerAddress)];
        orderFactory = new OrderFactory(privateKey, defaultOrderParams);
    });
    beforeEach(async () => {
        await blockchainLifecycle.startAsync();
        erc20Balances = await erc20Wrapper.getBalancesAsync();
    });
    afterEach(async () => {
        await blockchainLifecycle.revertAsync();
    });
    describe('fillOrKillOrder', () => {
        it('should transfer the correct amounts', async () => {
            const signedOrder = orderFactory.newSignedOrder({
                makerAssetAmount: Web3Wrapper.toBaseUnitAmount(new BigNumber(100), 18),
                takerAssetAmount: Web3Wrapper.toBaseUnitAmount(new BigNumber(200), 18),
            });
            const takerAssetFillAmount = signedOrder.takerAssetAmount.div(2);
            await exchangeWrapper.fillOrKillOrderAsync(signedOrder, takerAddress, {
                takerAssetFillAmount,
            });

            const newBalances = await erc20Wrapper.getBalancesAsync();

            const makerAssetFilledAmount = takerAssetFillAmount
                .times(signedOrder.makerAssetAmount)
                .dividedToIntegerBy(signedOrder.takerAssetAmount);
            const makerFee = signedOrder.makerFee
                .times(makerAssetFilledAmount)
                .dividedToIntegerBy(signedOrder.makerAssetAmount);
            const takerFee = signedOrder.takerFee
                .times(makerAssetFilledAmount)
                .dividedToIntegerBy(signedOrder.makerAssetAmount);
            expect(newBalances[makerAddress][defaultMakerAssetAddress]).to.be.bignumber.equal(
                erc20Balances[makerAddress][defaultMakerAssetAddress].minus(makerAssetFilledAmount),
            );
            expect(newBalances[makerAddress][defaultTakerAssetAddress]).to.be.bignumber.equal(
                erc20Balances[makerAddress][defaultTakerAssetAddress].add(takerAssetFillAmount),
            );
            expect(newBalances[makerAddress][zrxToken.address]).to.be.bignumber.equal(
                erc20Balances[makerAddress][zrxToken.address].minus(makerFee),
            );
            expect(newBalances[takerAddress][defaultTakerAssetAddress]).to.be.bignumber.equal(
                erc20Balances[takerAddress][defaultTakerAssetAddress].minus(takerAssetFillAmount),
            );
            expect(newBalances[takerAddress][defaultMakerAssetAddress]).to.be.bignumber.equal(
                erc20Balances[takerAddress][defaultMakerAssetAddress].add(makerAssetFilledAmount),
            );
            expect(newBalances[takerAddress][zrxToken.address]).to.be.bignumber.equal(
                erc20Balances[takerAddress][zrxToken.address].minus(takerFee),
            );
            expect(newBalances[feeRecipientAddress][zrxToken.address]).to.be.bignumber.equal(
                erc20Balances[feeRecipientAddress][zrxToken.address].add(makerFee.add(takerFee)),
            );
        });

        it('should throw if a signedOrder is expired', async () => {
            const signedOrder = orderFactory.newSignedOrder({
                expirationTimeSeconds: new BigNumber(Math.floor((Date.now() - 10000) / 1000)),
            });

            return expectRevertReasonOrAlwaysFailingTransactionAsync(
                exchangeWrapper.fillOrKillOrderAsync(signedOrder, takerAddress),
<<<<<<< HEAD
                RevertReasons.OrderUnfillable,
=======
                RevertReason.OrderUnfillable,
>>>>>>> 1bc742ae
            );
        });

        it('should throw if entire takerAssetFillAmount not filled', async () => {
            const signedOrder = orderFactory.newSignedOrder();

            await exchangeWrapper.fillOrderAsync(signedOrder, takerAddress, {
                takerAssetFillAmount: signedOrder.takerAssetAmount.div(2),
            });

            return expectRevertReasonOrAlwaysFailingTransactionAsync(
                exchangeWrapper.fillOrKillOrderAsync(signedOrder, takerAddress),
<<<<<<< HEAD
                RevertReasons.CompleteFillFailed,
=======
                RevertReason.CompleteFillFailed,
>>>>>>> 1bc742ae
            );
        });
    });

    describe('fillOrderNoThrow', () => {
        it('should transfer the correct amounts', async () => {
            const signedOrder = orderFactory.newSignedOrder({
                makerAssetAmount: Web3Wrapper.toBaseUnitAmount(new BigNumber(100), 18),
                takerAssetAmount: Web3Wrapper.toBaseUnitAmount(new BigNumber(200), 18),
            });
            const takerAssetFillAmount = signedOrder.takerAssetAmount.div(2);

            await exchangeWrapper.fillOrderNoThrowAsync(signedOrder, takerAddress, {
                takerAssetFillAmount,
                // HACK(albrow): We need to hardcode the gas estimate here because
                // the Geth gas estimator doesn't work with the way we use
                // delegatecall and swallow errors.
                gas: 250000,
            });

            const newBalances = await erc20Wrapper.getBalancesAsync();
            const makerAssetFilledAmount = takerAssetFillAmount
                .times(signedOrder.makerAssetAmount)
                .dividedToIntegerBy(signedOrder.takerAssetAmount);
            const makerFee = signedOrder.makerFee
                .times(makerAssetFilledAmount)
                .dividedToIntegerBy(signedOrder.makerAssetAmount);
            const takerFee = signedOrder.takerFee
                .times(makerAssetFilledAmount)
                .dividedToIntegerBy(signedOrder.makerAssetAmount);

            expect(newBalances[makerAddress][defaultMakerAssetAddress]).to.be.bignumber.equal(
                erc20Balances[makerAddress][defaultMakerAssetAddress].minus(makerAssetFilledAmount),
            );
            expect(newBalances[makerAddress][defaultTakerAssetAddress]).to.be.bignumber.equal(
                erc20Balances[makerAddress][defaultTakerAssetAddress].add(takerAssetFillAmount),
            );
            expect(newBalances[makerAddress][zrxToken.address]).to.be.bignumber.equal(
                erc20Balances[makerAddress][zrxToken.address].minus(makerFee),
            );
            expect(newBalances[takerAddress][defaultTakerAssetAddress]).to.be.bignumber.equal(
                erc20Balances[takerAddress][defaultTakerAssetAddress].minus(takerAssetFillAmount),
            );
            expect(newBalances[takerAddress][defaultMakerAssetAddress]).to.be.bignumber.equal(
                erc20Balances[takerAddress][defaultMakerAssetAddress].add(makerAssetFilledAmount),
            );
            expect(newBalances[takerAddress][zrxToken.address]).to.be.bignumber.equal(
                erc20Balances[takerAddress][zrxToken.address].minus(takerFee),
            );
            expect(newBalances[feeRecipientAddress][zrxToken.address]).to.be.bignumber.equal(
                erc20Balances[feeRecipientAddress][zrxToken.address].add(makerFee.add(takerFee)),
            );
        });

        it('should not change erc20Balances if maker erc20Balances are too low to fill order', async () => {
            const signedOrder = orderFactory.newSignedOrder({
                makerAssetAmount: Web3Wrapper.toBaseUnitAmount(new BigNumber(100000), 18),
            });

            await exchangeWrapper.fillOrderNoThrowAsync(signedOrder, takerAddress);
            const newBalances = await erc20Wrapper.getBalancesAsync();
            expect(newBalances).to.be.deep.equal(erc20Balances);
        });

        it('should not change erc20Balances if taker erc20Balances are too low to fill order', async () => {
            const signedOrder = orderFactory.newSignedOrder({
                takerAssetAmount: Web3Wrapper.toBaseUnitAmount(new BigNumber(100000), 18),
            });

            await exchangeWrapper.fillOrderNoThrowAsync(signedOrder, takerAddress);
            const newBalances = await erc20Wrapper.getBalancesAsync();
            expect(newBalances).to.be.deep.equal(erc20Balances);
        });

        it('should not change erc20Balances if maker allowances are too low to fill order', async () => {
            const signedOrder = orderFactory.newSignedOrder();
            await web3Wrapper.awaitTransactionSuccessAsync(
                await erc20TokenA.approve.sendTransactionAsync(erc20Proxy.address, new BigNumber(0), {
                    from: makerAddress,
                }),
                constants.AWAIT_TRANSACTION_MINED_MS,
            );
            await exchangeWrapper.fillOrderNoThrowAsync(signedOrder, takerAddress);
            await web3Wrapper.awaitTransactionSuccessAsync(
                await erc20TokenA.approve.sendTransactionAsync(erc20Proxy.address, constants.INITIAL_ERC20_ALLOWANCE, {
                    from: makerAddress,
                }),
                constants.AWAIT_TRANSACTION_MINED_MS,
            );

            const newBalances = await erc20Wrapper.getBalancesAsync();
            expect(newBalances).to.be.deep.equal(erc20Balances);
        });

        it('should not change erc20Balances if taker allowances are too low to fill order', async () => {
            const signedOrder = orderFactory.newSignedOrder();
            await web3Wrapper.awaitTransactionSuccessAsync(
                await erc20TokenB.approve.sendTransactionAsync(erc20Proxy.address, new BigNumber(0), {
                    from: takerAddress,
                }),
                constants.AWAIT_TRANSACTION_MINED_MS,
            );
            await exchangeWrapper.fillOrderNoThrowAsync(signedOrder, takerAddress);
            await web3Wrapper.awaitTransactionSuccessAsync(
                await erc20TokenB.approve.sendTransactionAsync(erc20Proxy.address, constants.INITIAL_ERC20_ALLOWANCE, {
                    from: takerAddress,
                }),
                constants.AWAIT_TRANSACTION_MINED_MS,
            );

            const newBalances = await erc20Wrapper.getBalancesAsync();
            expect(newBalances).to.be.deep.equal(erc20Balances);
        });

        it('should not change erc20Balances if makerAssetAddress is ZRX, makerAssetAmount + makerFee > maker balance', async () => {
            const makerZRXBalance = new BigNumber(erc20Balances[makerAddress][zrxToken.address]);
            const signedOrder = orderFactory.newSignedOrder({
                makerAssetAmount: makerZRXBalance,
                makerFee: new BigNumber(1),
                makerAssetData: assetProxyUtils.encodeERC20AssetData(zrxToken.address),
            });
            await exchangeWrapper.fillOrderNoThrowAsync(signedOrder, takerAddress);
            const newBalances = await erc20Wrapper.getBalancesAsync();
            expect(newBalances).to.be.deep.equal(erc20Balances);
        });

        it('should not change erc20Balances if makerAssetAddress is ZRX, makerAssetAmount + makerFee > maker allowance', async () => {
            const makerZRXAllowance = await zrxToken.allowance.callAsync(makerAddress, erc20Proxy.address);
            const signedOrder = orderFactory.newSignedOrder({
                makerAssetAmount: new BigNumber(makerZRXAllowance),
                makerFee: new BigNumber(1),
                makerAssetData: assetProxyUtils.encodeERC20AssetData(zrxToken.address),
            });
            await exchangeWrapper.fillOrderNoThrowAsync(signedOrder, takerAddress);
            const newBalances = await erc20Wrapper.getBalancesAsync();
            expect(newBalances).to.be.deep.equal(erc20Balances);
        });

        it('should not change erc20Balances if takerAssetAddress is ZRX, takerAssetAmount + takerFee > taker balance', async () => {
            const takerZRXBalance = new BigNumber(erc20Balances[takerAddress][zrxToken.address]);
            const signedOrder = orderFactory.newSignedOrder({
                takerAssetAmount: takerZRXBalance,
                takerFee: new BigNumber(1),
                takerAssetData: assetProxyUtils.encodeERC20AssetData(zrxToken.address),
            });
            await exchangeWrapper.fillOrderNoThrowAsync(signedOrder, takerAddress);
            const newBalances = await erc20Wrapper.getBalancesAsync();
            expect(newBalances).to.be.deep.equal(erc20Balances);
        });

        it('should not change erc20Balances if takerAssetAddress is ZRX, takerAssetAmount + takerFee > taker allowance', async () => {
            const takerZRXAllowance = await zrxToken.allowance.callAsync(takerAddress, erc20Proxy.address);
            const signedOrder = orderFactory.newSignedOrder({
                takerAssetAmount: new BigNumber(takerZRXAllowance),
                takerFee: new BigNumber(1),
                takerAssetData: assetProxyUtils.encodeERC20AssetData(zrxToken.address),
            });
            await exchangeWrapper.fillOrderNoThrowAsync(signedOrder, takerAddress);
            const newBalances = await erc20Wrapper.getBalancesAsync();
            expect(newBalances).to.be.deep.equal(erc20Balances);
        });

        it('should successfully exchange ERC721 tokens', async () => {
            // Construct Exchange parameters
            const makerAssetId = erc721MakerAssetId;
            const takerAssetId = erc721TakerAssetId;
            const signedOrder = orderFactory.newSignedOrder({
                makerAssetAmount: new BigNumber(1),
                takerAssetAmount: new BigNumber(1),
                makerAssetData: assetProxyUtils.encodeERC721AssetData(erc721Token.address, makerAssetId),
                takerAssetData: assetProxyUtils.encodeERC721AssetData(erc721Token.address, takerAssetId),
            });
            // Verify pre-conditions
            const initialOwnerMakerAsset = await erc721Token.ownerOf.callAsync(makerAssetId);
            expect(initialOwnerMakerAsset).to.be.bignumber.equal(makerAddress);
            const initialOwnerTakerAsset = await erc721Token.ownerOf.callAsync(takerAssetId);
            expect(initialOwnerTakerAsset).to.be.bignumber.equal(takerAddress);
            // Call Exchange
            const takerAssetFillAmount = signedOrder.takerAssetAmount;
            await exchangeWrapper.fillOrderNoThrowAsync(signedOrder, takerAddress, {
                takerAssetFillAmount,
                // HACK(albrow): We need to hardcode the gas estimate here because
                // the Geth gas estimator doesn't work with the way we use
                // delegatecall and swallow errors.
                gas: 280000,
            });
            // Verify post-conditions
            const newOwnerMakerAsset = await erc721Token.ownerOf.callAsync(makerAssetId);
            expect(newOwnerMakerAsset).to.be.bignumber.equal(takerAddress);
            const newOwnerTakerAsset = await erc721Token.ownerOf.callAsync(takerAssetId);
            expect(newOwnerTakerAsset).to.be.bignumber.equal(makerAddress);
        });
    });

    describe('batch functions', () => {
        let signedOrders: SignedOrder[];
        beforeEach(async () => {
            signedOrders = [
                orderFactory.newSignedOrder(),
                orderFactory.newSignedOrder(),
                orderFactory.newSignedOrder(),
            ];
        });

        describe('batchFillOrders', () => {
            it('should transfer the correct amounts', async () => {
                const takerAssetFillAmounts: BigNumber[] = [];
                const makerAssetAddress = erc20TokenA.address;
                const takerAssetAddress = erc20TokenB.address;
                _.forEach(signedOrders, signedOrder => {
                    const takerAssetFillAmount = signedOrder.takerAssetAmount.div(2);
                    const makerAssetFilledAmount = takerAssetFillAmount
                        .times(signedOrder.makerAssetAmount)
                        .dividedToIntegerBy(signedOrder.takerAssetAmount);
                    const makerFee = signedOrder.makerFee
                        .times(makerAssetFilledAmount)
                        .dividedToIntegerBy(signedOrder.makerAssetAmount);
                    const takerFee = signedOrder.takerFee
                        .times(makerAssetFilledAmount)
                        .dividedToIntegerBy(signedOrder.makerAssetAmount);
                    takerAssetFillAmounts.push(takerAssetFillAmount);
                    erc20Balances[makerAddress][makerAssetAddress] = erc20Balances[makerAddress][
                        makerAssetAddress
                    ].minus(makerAssetFilledAmount);
                    erc20Balances[makerAddress][takerAssetAddress] = erc20Balances[makerAddress][takerAssetAddress].add(
                        takerAssetFillAmount,
                    );
                    erc20Balances[makerAddress][zrxToken.address] = erc20Balances[makerAddress][zrxToken.address].minus(
                        makerFee,
                    );
                    erc20Balances[takerAddress][makerAssetAddress] = erc20Balances[takerAddress][makerAssetAddress].add(
                        makerAssetFilledAmount,
                    );
                    erc20Balances[takerAddress][takerAssetAddress] = erc20Balances[takerAddress][
                        takerAssetAddress
                    ].minus(takerAssetFillAmount);
                    erc20Balances[takerAddress][zrxToken.address] = erc20Balances[takerAddress][zrxToken.address].minus(
                        takerFee,
                    );
                    erc20Balances[feeRecipientAddress][zrxToken.address] = erc20Balances[feeRecipientAddress][
                        zrxToken.address
                    ].add(makerFee.add(takerFee));
                });

                await exchangeWrapper.batchFillOrdersAsync(signedOrders, takerAddress, {
                    takerAssetFillAmounts,
                });

                const newBalances = await erc20Wrapper.getBalancesAsync();
                expect(newBalances).to.be.deep.equal(erc20Balances);
            });
        });

        describe('batchFillOrKillOrders', () => {
            it('should transfer the correct amounts', async () => {
                const takerAssetFillAmounts: BigNumber[] = [];
                const makerAssetAddress = erc20TokenA.address;
                const takerAssetAddress = erc20TokenB.address;
                _.forEach(signedOrders, signedOrder => {
                    const takerAssetFillAmount = signedOrder.takerAssetAmount.div(2);
                    const makerAssetFilledAmount = takerAssetFillAmount
                        .times(signedOrder.makerAssetAmount)
                        .dividedToIntegerBy(signedOrder.takerAssetAmount);
                    const makerFee = signedOrder.makerFee
                        .times(makerAssetFilledAmount)
                        .dividedToIntegerBy(signedOrder.makerAssetAmount);
                    const takerFee = signedOrder.takerFee
                        .times(makerAssetFilledAmount)
                        .dividedToIntegerBy(signedOrder.makerAssetAmount);
                    takerAssetFillAmounts.push(takerAssetFillAmount);
                    erc20Balances[makerAddress][makerAssetAddress] = erc20Balances[makerAddress][
                        makerAssetAddress
                    ].minus(makerAssetFilledAmount);
                    erc20Balances[makerAddress][takerAssetAddress] = erc20Balances[makerAddress][takerAssetAddress].add(
                        takerAssetFillAmount,
                    );
                    erc20Balances[makerAddress][zrxToken.address] = erc20Balances[makerAddress][zrxToken.address].minus(
                        makerFee,
                    );
                    erc20Balances[takerAddress][makerAssetAddress] = erc20Balances[takerAddress][makerAssetAddress].add(
                        makerAssetFilledAmount,
                    );
                    erc20Balances[takerAddress][takerAssetAddress] = erc20Balances[takerAddress][
                        takerAssetAddress
                    ].minus(takerAssetFillAmount);
                    erc20Balances[takerAddress][zrxToken.address] = erc20Balances[takerAddress][zrxToken.address].minus(
                        takerFee,
                    );
                    erc20Balances[feeRecipientAddress][zrxToken.address] = erc20Balances[feeRecipientAddress][
                        zrxToken.address
                    ].add(makerFee.add(takerFee));
                });

                await exchangeWrapper.batchFillOrKillOrdersAsync(signedOrders, takerAddress, {
                    takerAssetFillAmounts,
                });

                const newBalances = await erc20Wrapper.getBalancesAsync();
                expect(newBalances).to.be.deep.equal(erc20Balances);
            });

            it('should throw if a single signedOrder does not fill the expected amount', async () => {
                const takerAssetFillAmounts: BigNumber[] = [];
                _.forEach(signedOrders, signedOrder => {
                    const takerAssetFillAmount = signedOrder.takerAssetAmount.div(2);
                    takerAssetFillAmounts.push(takerAssetFillAmount);
                });

                await exchangeWrapper.fillOrKillOrderAsync(signedOrders[0], takerAddress);

                return expectRevertReasonOrAlwaysFailingTransactionAsync(
                    exchangeWrapper.batchFillOrKillOrdersAsync(signedOrders, takerAddress, {
                        takerAssetFillAmounts,
                    }),
<<<<<<< HEAD
                    RevertReasons.OrderUnfillable,
=======
                    RevertReason.OrderUnfillable,
>>>>>>> 1bc742ae
                );
            });
        });

        describe('batchFillOrdersNoThrow', async () => {
            it('should transfer the correct amounts', async () => {
                const takerAssetFillAmounts: BigNumber[] = [];
                const makerAssetAddress = erc20TokenA.address;
                const takerAssetAddress = erc20TokenB.address;
                _.forEach(signedOrders, signedOrder => {
                    const takerAssetFillAmount = signedOrder.takerAssetAmount.div(2);
                    const makerAssetFilledAmount = takerAssetFillAmount
                        .times(signedOrder.makerAssetAmount)
                        .dividedToIntegerBy(signedOrder.takerAssetAmount);
                    const makerFee = signedOrder.makerFee
                        .times(makerAssetFilledAmount)
                        .dividedToIntegerBy(signedOrder.makerAssetAmount);
                    const takerFee = signedOrder.takerFee
                        .times(makerAssetFilledAmount)
                        .dividedToIntegerBy(signedOrder.makerAssetAmount);
                    takerAssetFillAmounts.push(takerAssetFillAmount);
                    erc20Balances[makerAddress][makerAssetAddress] = erc20Balances[makerAddress][
                        makerAssetAddress
                    ].minus(makerAssetFilledAmount);
                    erc20Balances[makerAddress][takerAssetAddress] = erc20Balances[makerAddress][takerAssetAddress].add(
                        takerAssetFillAmount,
                    );
                    erc20Balances[makerAddress][zrxToken.address] = erc20Balances[makerAddress][zrxToken.address].minus(
                        makerFee,
                    );
                    erc20Balances[takerAddress][makerAssetAddress] = erc20Balances[takerAddress][makerAssetAddress].add(
                        makerAssetFilledAmount,
                    );
                    erc20Balances[takerAddress][takerAssetAddress] = erc20Balances[takerAddress][
                        takerAssetAddress
                    ].minus(takerAssetFillAmount);
                    erc20Balances[takerAddress][zrxToken.address] = erc20Balances[takerAddress][zrxToken.address].minus(
                        takerFee,
                    );
                    erc20Balances[feeRecipientAddress][zrxToken.address] = erc20Balances[feeRecipientAddress][
                        zrxToken.address
                    ].add(makerFee.add(takerFee));
                });

                await exchangeWrapper.batchFillOrdersNoThrowAsync(signedOrders, takerAddress, {
                    takerAssetFillAmounts,
                    // HACK(albrow): We need to hardcode the gas estimate here because
                    // the Geth gas estimator doesn't work with the way we use
                    // delegatecall and swallow errors.
                    gas: 600000,
                });

                const newBalances = await erc20Wrapper.getBalancesAsync();
                expect(newBalances).to.be.deep.equal(erc20Balances);
            });

            it('should not throw if an order is invalid and fill the remaining orders', async () => {
                const takerAssetFillAmounts: BigNumber[] = [];
                const makerAssetAddress = erc20TokenA.address;
                const takerAssetAddress = erc20TokenB.address;

                const invalidOrder = {
                    ...signedOrders[0],
                    signature: '0x00',
                };
                const validOrders = signedOrders.slice(1);

                takerAssetFillAmounts.push(invalidOrder.takerAssetAmount.div(2));
                _.forEach(validOrders, signedOrder => {
                    const takerAssetFillAmount = signedOrder.takerAssetAmount.div(2);
                    const makerAssetFilledAmount = takerAssetFillAmount
                        .times(signedOrder.makerAssetAmount)
                        .dividedToIntegerBy(signedOrder.takerAssetAmount);
                    const makerFee = signedOrder.makerFee
                        .times(makerAssetFilledAmount)
                        .dividedToIntegerBy(signedOrder.makerAssetAmount);
                    const takerFee = signedOrder.takerFee
                        .times(makerAssetFilledAmount)
                        .dividedToIntegerBy(signedOrder.makerAssetAmount);
                    takerAssetFillAmounts.push(takerAssetFillAmount);
                    erc20Balances[makerAddress][makerAssetAddress] = erc20Balances[makerAddress][
                        makerAssetAddress
                    ].minus(makerAssetFilledAmount);
                    erc20Balances[makerAddress][takerAssetAddress] = erc20Balances[makerAddress][takerAssetAddress].add(
                        takerAssetFillAmount,
                    );
                    erc20Balances[makerAddress][zrxToken.address] = erc20Balances[makerAddress][zrxToken.address].minus(
                        makerFee,
                    );
                    erc20Balances[takerAddress][makerAssetAddress] = erc20Balances[takerAddress][makerAssetAddress].add(
                        makerAssetFilledAmount,
                    );
                    erc20Balances[takerAddress][takerAssetAddress] = erc20Balances[takerAddress][
                        takerAssetAddress
                    ].minus(takerAssetFillAmount);
                    erc20Balances[takerAddress][zrxToken.address] = erc20Balances[takerAddress][zrxToken.address].minus(
                        takerFee,
                    );
                    erc20Balances[feeRecipientAddress][zrxToken.address] = erc20Balances[feeRecipientAddress][
                        zrxToken.address
                    ].add(makerFee.add(takerFee));
                });

                const newOrders = [invalidOrder, ...validOrders];
                await exchangeWrapper.batchFillOrdersNoThrowAsync(newOrders, takerAddress, {
                    takerAssetFillAmounts,
                    // HACK(albrow): We need to hardcode the gas estimate here because
                    // the Geth gas estimator doesn't work with the way we use
                    // delegatecall and swallow errors.
                    gas: 450000,
                });

                const newBalances = await erc20Wrapper.getBalancesAsync();
                expect(newBalances).to.be.deep.equal(erc20Balances);
            });
        });

        describe('marketSellOrders', () => {
            it('should stop when the entire takerAssetFillAmount is filled', async () => {
                const takerAssetFillAmount = signedOrders[0].takerAssetAmount.plus(
                    signedOrders[1].takerAssetAmount.div(2),
                );
                await exchangeWrapper.marketSellOrdersAsync(signedOrders, takerAddress, {
                    takerAssetFillAmount,
                });

                const newBalances = await erc20Wrapper.getBalancesAsync();

                const makerAssetFilledAmount = signedOrders[0].makerAssetAmount.add(
                    signedOrders[1].makerAssetAmount.dividedToIntegerBy(2),
                );
                const makerFee = signedOrders[0].makerFee.add(signedOrders[1].makerFee.dividedToIntegerBy(2));
                const takerFee = signedOrders[0].takerFee.add(signedOrders[1].takerFee.dividedToIntegerBy(2));
                expect(newBalances[makerAddress][defaultMakerAssetAddress]).to.be.bignumber.equal(
                    erc20Balances[makerAddress][defaultMakerAssetAddress].minus(makerAssetFilledAmount),
                );
                expect(newBalances[makerAddress][defaultTakerAssetAddress]).to.be.bignumber.equal(
                    erc20Balances[makerAddress][defaultTakerAssetAddress].add(takerAssetFillAmount),
                );
                expect(newBalances[makerAddress][zrxToken.address]).to.be.bignumber.equal(
                    erc20Balances[makerAddress][zrxToken.address].minus(makerFee),
                );
                expect(newBalances[takerAddress][defaultTakerAssetAddress]).to.be.bignumber.equal(
                    erc20Balances[takerAddress][defaultTakerAssetAddress].minus(takerAssetFillAmount),
                );
                expect(newBalances[takerAddress][defaultMakerAssetAddress]).to.be.bignumber.equal(
                    erc20Balances[takerAddress][defaultMakerAssetAddress].add(makerAssetFilledAmount),
                );
                expect(newBalances[takerAddress][zrxToken.address]).to.be.bignumber.equal(
                    erc20Balances[takerAddress][zrxToken.address].minus(takerFee),
                );
                expect(newBalances[feeRecipientAddress][zrxToken.address]).to.be.bignumber.equal(
                    erc20Balances[feeRecipientAddress][zrxToken.address].add(makerFee.add(takerFee)),
                );
            });

            it('should fill all signedOrders if cannot fill entire takerAssetFillAmount', async () => {
                const takerAssetFillAmount = Web3Wrapper.toBaseUnitAmount(new BigNumber(100000), 18);
                _.forEach(signedOrders, signedOrder => {
                    erc20Balances[makerAddress][defaultMakerAssetAddress] = erc20Balances[makerAddress][
                        defaultMakerAssetAddress
                    ].minus(signedOrder.makerAssetAmount);
                    erc20Balances[makerAddress][defaultTakerAssetAddress] = erc20Balances[makerAddress][
                        defaultTakerAssetAddress
                    ].add(signedOrder.takerAssetAmount);
                    erc20Balances[makerAddress][zrxToken.address] = erc20Balances[makerAddress][zrxToken.address].minus(
                        signedOrder.makerFee,
                    );
                    erc20Balances[takerAddress][defaultMakerAssetAddress] = erc20Balances[takerAddress][
                        defaultMakerAssetAddress
                    ].add(signedOrder.makerAssetAmount);
                    erc20Balances[takerAddress][defaultTakerAssetAddress] = erc20Balances[takerAddress][
                        defaultTakerAssetAddress
                    ].minus(signedOrder.takerAssetAmount);
                    erc20Balances[takerAddress][zrxToken.address] = erc20Balances[takerAddress][zrxToken.address].minus(
                        signedOrder.takerFee,
                    );
                    erc20Balances[feeRecipientAddress][zrxToken.address] = erc20Balances[feeRecipientAddress][
                        zrxToken.address
                    ].add(signedOrder.makerFee.add(signedOrder.takerFee));
                });
                await exchangeWrapper.marketSellOrdersAsync(signedOrders, takerAddress, {
                    takerAssetFillAmount,
                });

                const newBalances = await erc20Wrapper.getBalancesAsync();
                expect(newBalances).to.be.deep.equal(erc20Balances);
            });

            it('should throw when a signedOrder does not use the same takerAssetAddress', async () => {
                signedOrders = [
                    orderFactory.newSignedOrder(),
                    orderFactory.newSignedOrder({
                        takerAssetData: assetProxyUtils.encodeERC20AssetData(zrxToken.address),
                    }),
                    orderFactory.newSignedOrder(),
                ];

                return expectRevertReasonOrAlwaysFailingTransactionAsync(
                    exchangeWrapper.marketSellOrdersAsync(signedOrders, takerAddress, {
                        takerAssetFillAmount: Web3Wrapper.toBaseUnitAmount(new BigNumber(1000), 18),
                    }),
                    // We simply use the takerAssetData from the first order for all orders.
                    // If they are not the same, the contract throws when validating the order signature
<<<<<<< HEAD
                    RevertReasons.InvalidOrderSignature,
=======
                    RevertReason.InvalidOrderSignature,
>>>>>>> 1bc742ae
                );
            });
        });

        describe('marketSellOrdersNoThrow', () => {
            it('should stop when the entire takerAssetFillAmount is filled', async () => {
                const takerAssetFillAmount = signedOrders[0].takerAssetAmount.plus(
                    signedOrders[1].takerAssetAmount.div(2),
                );
                await exchangeWrapper.marketSellOrdersNoThrowAsync(signedOrders, takerAddress, {
                    takerAssetFillAmount,
                    // HACK(albrow): We need to hardcode the gas estimate here because
                    // the Geth gas estimator doesn't work with the way we use
                    // delegatecall and swallow errors.
                    gas: 6000000,
                });

                const newBalances = await erc20Wrapper.getBalancesAsync();

                const makerAssetFilledAmount = signedOrders[0].makerAssetAmount.add(
                    signedOrders[1].makerAssetAmount.dividedToIntegerBy(2),
                );
                const makerFee = signedOrders[0].makerFee.add(signedOrders[1].makerFee.dividedToIntegerBy(2));
                const takerFee = signedOrders[0].takerFee.add(signedOrders[1].takerFee.dividedToIntegerBy(2));
                expect(newBalances[makerAddress][defaultMakerAssetAddress]).to.be.bignumber.equal(
                    erc20Balances[makerAddress][defaultMakerAssetAddress].minus(makerAssetFilledAmount),
                );
                expect(newBalances[makerAddress][defaultTakerAssetAddress]).to.be.bignumber.equal(
                    erc20Balances[makerAddress][defaultTakerAssetAddress].add(takerAssetFillAmount),
                );
                expect(newBalances[makerAddress][zrxToken.address]).to.be.bignumber.equal(
                    erc20Balances[makerAddress][zrxToken.address].minus(makerFee),
                );
                expect(newBalances[takerAddress][defaultTakerAssetAddress]).to.be.bignumber.equal(
                    erc20Balances[takerAddress][defaultTakerAssetAddress].minus(takerAssetFillAmount),
                );
                expect(newBalances[takerAddress][defaultMakerAssetAddress]).to.be.bignumber.equal(
                    erc20Balances[takerAddress][defaultMakerAssetAddress].add(makerAssetFilledAmount),
                );
                expect(newBalances[takerAddress][zrxToken.address]).to.be.bignumber.equal(
                    erc20Balances[takerAddress][zrxToken.address].minus(takerFee),
                );
                expect(newBalances[feeRecipientAddress][zrxToken.address]).to.be.bignumber.equal(
                    erc20Balances[feeRecipientAddress][zrxToken.address].add(makerFee.add(takerFee)),
                );
            });

            it('should fill all signedOrders if cannot fill entire takerAssetFillAmount', async () => {
                const takerAssetFillAmount = Web3Wrapper.toBaseUnitAmount(new BigNumber(100000), 18);
                _.forEach(signedOrders, signedOrder => {
                    erc20Balances[makerAddress][defaultMakerAssetAddress] = erc20Balances[makerAddress][
                        defaultMakerAssetAddress
                    ].minus(signedOrder.makerAssetAmount);
                    erc20Balances[makerAddress][defaultTakerAssetAddress] = erc20Balances[makerAddress][
                        defaultTakerAssetAddress
                    ].add(signedOrder.takerAssetAmount);
                    erc20Balances[makerAddress][zrxToken.address] = erc20Balances[makerAddress][zrxToken.address].minus(
                        signedOrder.makerFee,
                    );
                    erc20Balances[takerAddress][defaultMakerAssetAddress] = erc20Balances[takerAddress][
                        defaultMakerAssetAddress
                    ].add(signedOrder.makerAssetAmount);
                    erc20Balances[takerAddress][defaultTakerAssetAddress] = erc20Balances[takerAddress][
                        defaultTakerAssetAddress
                    ].minus(signedOrder.takerAssetAmount);
                    erc20Balances[takerAddress][zrxToken.address] = erc20Balances[takerAddress][zrxToken.address].minus(
                        signedOrder.takerFee,
                    );
                    erc20Balances[feeRecipientAddress][zrxToken.address] = erc20Balances[feeRecipientAddress][
                        zrxToken.address
                    ].add(signedOrder.makerFee.add(signedOrder.takerFee));
                });
                await exchangeWrapper.marketSellOrdersNoThrowAsync(signedOrders, takerAddress, {
                    takerAssetFillAmount,
                    // HACK(albrow): We need to hardcode the gas estimate here because
                    // the Geth gas estimator doesn't work with the way we use
                    // delegatecall and swallow errors.
                    gas: 600000,
                });

                const newBalances = await erc20Wrapper.getBalancesAsync();
                expect(newBalances).to.be.deep.equal(erc20Balances);
            });

            it('should not fill a signedOrder that does not use the same takerAssetAddress', async () => {
                signedOrders = [
                    orderFactory.newSignedOrder(),
                    orderFactory.newSignedOrder(),
                    orderFactory.newSignedOrder({
                        takerAssetData: assetProxyUtils.encodeERC20AssetData(zrxToken.address),
                    }),
                ];
                const takerAssetFillAmount = Web3Wrapper.toBaseUnitAmount(new BigNumber(100000), 18);
                const filledSignedOrders = signedOrders.slice(0, -1);
                _.forEach(filledSignedOrders, signedOrder => {
                    erc20Balances[makerAddress][defaultMakerAssetAddress] = erc20Balances[makerAddress][
                        defaultMakerAssetAddress
                    ].minus(signedOrder.makerAssetAmount);
                    erc20Balances[makerAddress][defaultTakerAssetAddress] = erc20Balances[makerAddress][
                        defaultTakerAssetAddress
                    ].add(signedOrder.takerAssetAmount);
                    erc20Balances[makerAddress][zrxToken.address] = erc20Balances[makerAddress][zrxToken.address].minus(
                        signedOrder.makerFee,
                    );
                    erc20Balances[takerAddress][defaultMakerAssetAddress] = erc20Balances[takerAddress][
                        defaultMakerAssetAddress
                    ].add(signedOrder.makerAssetAmount);
                    erc20Balances[takerAddress][defaultTakerAssetAddress] = erc20Balances[takerAddress][
                        defaultTakerAssetAddress
                    ].minus(signedOrder.takerAssetAmount);
                    erc20Balances[takerAddress][zrxToken.address] = erc20Balances[takerAddress][zrxToken.address].minus(
                        signedOrder.takerFee,
                    );
                    erc20Balances[feeRecipientAddress][zrxToken.address] = erc20Balances[feeRecipientAddress][
                        zrxToken.address
                    ].add(signedOrder.makerFee.add(signedOrder.takerFee));
                });
                await exchangeWrapper.marketSellOrdersNoThrowAsync(signedOrders, takerAddress, {
                    takerAssetFillAmount,
                    // HACK(albrow): We need to hardcode the gas estimate here because
                    // the Geth gas estimator doesn't work with the way we use
                    // delegatecall and swallow errors.
                    gas: 600000,
                });

                const newBalances = await erc20Wrapper.getBalancesAsync();
                expect(newBalances).to.be.deep.equal(erc20Balances);
            });
        });

        describe('marketBuyOrders', () => {
            it('should stop when the entire makerAssetFillAmount is filled', async () => {
                const makerAssetFillAmount = signedOrders[0].makerAssetAmount.plus(
                    signedOrders[1].makerAssetAmount.div(2),
                );
                await exchangeWrapper.marketBuyOrdersAsync(signedOrders, takerAddress, {
                    makerAssetFillAmount,
                });

                const newBalances = await erc20Wrapper.getBalancesAsync();

                const makerAmountBought = signedOrders[0].takerAssetAmount.add(
                    signedOrders[1].takerAssetAmount.dividedToIntegerBy(2),
                );
                const makerFee = signedOrders[0].makerFee.add(signedOrders[1].makerFee.dividedToIntegerBy(2));
                const takerFee = signedOrders[0].takerFee.add(signedOrders[1].takerFee.dividedToIntegerBy(2));
                expect(newBalances[makerAddress][defaultMakerAssetAddress]).to.be.bignumber.equal(
                    erc20Balances[makerAddress][defaultMakerAssetAddress].minus(makerAssetFillAmount),
                );
                expect(newBalances[makerAddress][defaultTakerAssetAddress]).to.be.bignumber.equal(
                    erc20Balances[makerAddress][defaultTakerAssetAddress].add(makerAmountBought),
                );
                expect(newBalances[makerAddress][zrxToken.address]).to.be.bignumber.equal(
                    erc20Balances[makerAddress][zrxToken.address].minus(makerFee),
                );
                expect(newBalances[takerAddress][defaultTakerAssetAddress]).to.be.bignumber.equal(
                    erc20Balances[takerAddress][defaultTakerAssetAddress].minus(makerAmountBought),
                );
                expect(newBalances[takerAddress][defaultMakerAssetAddress]).to.be.bignumber.equal(
                    erc20Balances[takerAddress][defaultMakerAssetAddress].add(makerAssetFillAmount),
                );
                expect(newBalances[takerAddress][zrxToken.address]).to.be.bignumber.equal(
                    erc20Balances[takerAddress][zrxToken.address].minus(takerFee),
                );
                expect(newBalances[feeRecipientAddress][zrxToken.address]).to.be.bignumber.equal(
                    erc20Balances[feeRecipientAddress][zrxToken.address].add(makerFee.add(takerFee)),
                );
            });

            it('should fill all signedOrders if cannot fill entire makerAssetFillAmount', async () => {
                const makerAssetFillAmount = Web3Wrapper.toBaseUnitAmount(new BigNumber(100000), 18);
                _.forEach(signedOrders, signedOrder => {
                    erc20Balances[makerAddress][defaultMakerAssetAddress] = erc20Balances[makerAddress][
                        defaultMakerAssetAddress
                    ].minus(signedOrder.makerAssetAmount);
                    erc20Balances[makerAddress][defaultTakerAssetAddress] = erc20Balances[makerAddress][
                        defaultTakerAssetAddress
                    ].add(signedOrder.takerAssetAmount);
                    erc20Balances[makerAddress][zrxToken.address] = erc20Balances[makerAddress][zrxToken.address].minus(
                        signedOrder.makerFee,
                    );
                    erc20Balances[takerAddress][defaultMakerAssetAddress] = erc20Balances[takerAddress][
                        defaultMakerAssetAddress
                    ].add(signedOrder.makerAssetAmount);
                    erc20Balances[takerAddress][defaultTakerAssetAddress] = erc20Balances[takerAddress][
                        defaultTakerAssetAddress
                    ].minus(signedOrder.takerAssetAmount);
                    erc20Balances[takerAddress][zrxToken.address] = erc20Balances[takerAddress][zrxToken.address].minus(
                        signedOrder.takerFee,
                    );
                    erc20Balances[feeRecipientAddress][zrxToken.address] = erc20Balances[feeRecipientAddress][
                        zrxToken.address
                    ].add(signedOrder.makerFee.add(signedOrder.takerFee));
                });
                await exchangeWrapper.marketBuyOrdersAsync(signedOrders, takerAddress, {
                    makerAssetFillAmount,
                });

                const newBalances = await erc20Wrapper.getBalancesAsync();
                expect(newBalances).to.be.deep.equal(erc20Balances);
            });

            it('should throw when a signedOrder does not use the same makerAssetAddress', async () => {
                signedOrders = [
                    orderFactory.newSignedOrder(),
                    orderFactory.newSignedOrder({
                        makerAssetData: assetProxyUtils.encodeERC20AssetData(zrxToken.address),
                    }),
                    orderFactory.newSignedOrder(),
                ];

                return expectRevertReasonOrAlwaysFailingTransactionAsync(
                    exchangeWrapper.marketBuyOrdersAsync(signedOrders, takerAddress, {
                        makerAssetFillAmount: Web3Wrapper.toBaseUnitAmount(new BigNumber(1000), 18),
                    }),
<<<<<<< HEAD
                    RevertReasons.InvalidOrderSignature,
=======
                    RevertReason.InvalidOrderSignature,
>>>>>>> 1bc742ae
                );
            });
        });

        describe('marketBuyOrdersNoThrow', () => {
            it('should stop when the entire makerAssetFillAmount is filled', async () => {
                const makerAssetFillAmount = signedOrders[0].makerAssetAmount.plus(
                    signedOrders[1].makerAssetAmount.div(2),
                );
                await exchangeWrapper.marketBuyOrdersNoThrowAsync(signedOrders, takerAddress, {
                    makerAssetFillAmount,
                    // HACK(albrow): We need to hardcode the gas estimate here because
                    // the Geth gas estimator doesn't work with the way we use
                    // delegatecall and swallow errors.
                    gas: 600000,
                });

                const newBalances = await erc20Wrapper.getBalancesAsync();

                const makerAmountBought = signedOrders[0].takerAssetAmount.add(
                    signedOrders[1].takerAssetAmount.dividedToIntegerBy(2),
                );
                const makerFee = signedOrders[0].makerFee.add(signedOrders[1].makerFee.dividedToIntegerBy(2));
                const takerFee = signedOrders[0].takerFee.add(signedOrders[1].takerFee.dividedToIntegerBy(2));
                expect(newBalances[makerAddress][defaultMakerAssetAddress]).to.be.bignumber.equal(
                    erc20Balances[makerAddress][defaultMakerAssetAddress].minus(makerAssetFillAmount),
                );
                expect(newBalances[makerAddress][defaultTakerAssetAddress]).to.be.bignumber.equal(
                    erc20Balances[makerAddress][defaultTakerAssetAddress].add(makerAmountBought),
                );
                expect(newBalances[makerAddress][zrxToken.address]).to.be.bignumber.equal(
                    erc20Balances[makerAddress][zrxToken.address].minus(makerFee),
                );
                expect(newBalances[takerAddress][defaultTakerAssetAddress]).to.be.bignumber.equal(
                    erc20Balances[takerAddress][defaultTakerAssetAddress].minus(makerAmountBought),
                );
                expect(newBalances[takerAddress][defaultMakerAssetAddress]).to.be.bignumber.equal(
                    erc20Balances[takerAddress][defaultMakerAssetAddress].add(makerAssetFillAmount),
                );
                expect(newBalances[takerAddress][zrxToken.address]).to.be.bignumber.equal(
                    erc20Balances[takerAddress][zrxToken.address].minus(takerFee),
                );
                expect(newBalances[feeRecipientAddress][zrxToken.address]).to.be.bignumber.equal(
                    erc20Balances[feeRecipientAddress][zrxToken.address].add(makerFee.add(takerFee)),
                );
            });

            it('should fill all signedOrders if cannot fill entire makerAssetFillAmount', async () => {
                const makerAssetFillAmount = Web3Wrapper.toBaseUnitAmount(new BigNumber(100000), 18);
                _.forEach(signedOrders, signedOrder => {
                    erc20Balances[makerAddress][defaultMakerAssetAddress] = erc20Balances[makerAddress][
                        defaultMakerAssetAddress
                    ].minus(signedOrder.makerAssetAmount);
                    erc20Balances[makerAddress][defaultTakerAssetAddress] = erc20Balances[makerAddress][
                        defaultTakerAssetAddress
                    ].add(signedOrder.takerAssetAmount);
                    erc20Balances[makerAddress][zrxToken.address] = erc20Balances[makerAddress][zrxToken.address].minus(
                        signedOrder.makerFee,
                    );
                    erc20Balances[takerAddress][defaultMakerAssetAddress] = erc20Balances[takerAddress][
                        defaultMakerAssetAddress
                    ].add(signedOrder.makerAssetAmount);
                    erc20Balances[takerAddress][defaultTakerAssetAddress] = erc20Balances[takerAddress][
                        defaultTakerAssetAddress
                    ].minus(signedOrder.takerAssetAmount);
                    erc20Balances[takerAddress][zrxToken.address] = erc20Balances[takerAddress][zrxToken.address].minus(
                        signedOrder.takerFee,
                    );
                    erc20Balances[feeRecipientAddress][zrxToken.address] = erc20Balances[feeRecipientAddress][
                        zrxToken.address
                    ].add(signedOrder.makerFee.add(signedOrder.takerFee));
                });
                await exchangeWrapper.marketBuyOrdersNoThrowAsync(signedOrders, takerAddress, {
                    makerAssetFillAmount,
                    // HACK(albrow): We need to hardcode the gas estimate here because
                    // the Geth gas estimator doesn't work with the way we use
                    // delegatecall and swallow errors.
                    gas: 600000,
                });

                const newBalances = await erc20Wrapper.getBalancesAsync();
                expect(newBalances).to.be.deep.equal(erc20Balances);
            });

            it('should not fill a signedOrder that does not use the same makerAssetAddress', async () => {
                signedOrders = [
                    orderFactory.newSignedOrder(),
                    orderFactory.newSignedOrder(),
                    orderFactory.newSignedOrder({
                        makerAssetData: assetProxyUtils.encodeERC20AssetData(zrxToken.address),
                    }),
                ];

                const makerAssetFillAmount = Web3Wrapper.toBaseUnitAmount(new BigNumber(100000), 18);
                const filledSignedOrders = signedOrders.slice(0, -1);
                _.forEach(filledSignedOrders, signedOrder => {
                    erc20Balances[makerAddress][defaultMakerAssetAddress] = erc20Balances[makerAddress][
                        defaultMakerAssetAddress
                    ].minus(signedOrder.makerAssetAmount);
                    erc20Balances[makerAddress][defaultTakerAssetAddress] = erc20Balances[makerAddress][
                        defaultTakerAssetAddress
                    ].add(signedOrder.takerAssetAmount);
                    erc20Balances[makerAddress][zrxToken.address] = erc20Balances[makerAddress][zrxToken.address].minus(
                        signedOrder.makerFee,
                    );
                    erc20Balances[takerAddress][defaultMakerAssetAddress] = erc20Balances[takerAddress][
                        defaultMakerAssetAddress
                    ].add(signedOrder.makerAssetAmount);
                    erc20Balances[takerAddress][defaultTakerAssetAddress] = erc20Balances[takerAddress][
                        defaultTakerAssetAddress
                    ].minus(signedOrder.takerAssetAmount);
                    erc20Balances[takerAddress][zrxToken.address] = erc20Balances[takerAddress][zrxToken.address].minus(
                        signedOrder.takerFee,
                    );
                    erc20Balances[feeRecipientAddress][zrxToken.address] = erc20Balances[feeRecipientAddress][
                        zrxToken.address
                    ].add(signedOrder.makerFee.add(signedOrder.takerFee));
                });
                await exchangeWrapper.marketBuyOrdersNoThrowAsync(signedOrders, takerAddress, {
                    makerAssetFillAmount,
                    // HACK(albrow): We need to hardcode the gas estimate here because
                    // the Geth gas estimator doesn't work with the way we use
                    // delegatecall and swallow errors.
                    gas: 600000,
                });

                const newBalances = await erc20Wrapper.getBalancesAsync();
                expect(newBalances).to.be.deep.equal(erc20Balances);
            });
        });

        describe('batchCancelOrders', () => {
            it('should be able to cancel multiple signedOrders', async () => {
                const takerAssetCancelAmounts = _.map(signedOrders, signedOrder => signedOrder.takerAssetAmount);
                await exchangeWrapper.batchCancelOrdersAsync(signedOrders, makerAddress);

                await exchangeWrapper.batchFillOrdersNoThrowAsync(signedOrders, takerAddress, {
                    takerAssetFillAmounts: takerAssetCancelAmounts,
                });
                const newBalances = await erc20Wrapper.getBalancesAsync();
                expect(erc20Balances).to.be.deep.equal(newBalances);
            });
        });
    });
}); // tslint:disable-line:max-file-line-count<|MERGE_RESOLUTION|>--- conflicted
+++ resolved
@@ -1,10 +1,6 @@
 import { BlockchainLifecycle } from '@0xproject/dev-utils';
 import { assetProxyUtils } from '@0xproject/order-utils';
-<<<<<<< HEAD
-import { AssetProxyId, RevertReasons, SignedOrder } from '@0xproject/types';
-=======
 import { AssetProxyId, RevertReason, SignedOrder } from '@0xproject/types';
->>>>>>> 1bc742ae
 import { BigNumber } from '@0xproject/utils';
 import { Web3Wrapper } from '@0xproject/web3-wrapper';
 import * as chai from 'chai';
@@ -179,11 +175,7 @@
 
             return expectRevertReasonOrAlwaysFailingTransactionAsync(
                 exchangeWrapper.fillOrKillOrderAsync(signedOrder, takerAddress),
-<<<<<<< HEAD
-                RevertReasons.OrderUnfillable,
-=======
                 RevertReason.OrderUnfillable,
->>>>>>> 1bc742ae
             );
         });
 
@@ -196,11 +188,7 @@
 
             return expectRevertReasonOrAlwaysFailingTransactionAsync(
                 exchangeWrapper.fillOrKillOrderAsync(signedOrder, takerAddress),
-<<<<<<< HEAD
-                RevertReasons.CompleteFillFailed,
-=======
                 RevertReason.CompleteFillFailed,
->>>>>>> 1bc742ae
             );
         });
     });
@@ -515,11 +503,7 @@
                     exchangeWrapper.batchFillOrKillOrdersAsync(signedOrders, takerAddress, {
                         takerAssetFillAmounts,
                     }),
-<<<<<<< HEAD
-                    RevertReasons.OrderUnfillable,
-=======
                     RevertReason.OrderUnfillable,
->>>>>>> 1bc742ae
                 );
             });
         });
@@ -724,11 +708,7 @@
                     }),
                     // We simply use the takerAssetData from the first order for all orders.
                     // If they are not the same, the contract throws when validating the order signature
-<<<<<<< HEAD
-                    RevertReasons.InvalidOrderSignature,
-=======
                     RevertReason.InvalidOrderSignature,
->>>>>>> 1bc742ae
                 );
             });
         });
@@ -944,11 +924,7 @@
                     exchangeWrapper.marketBuyOrdersAsync(signedOrders, takerAddress, {
                         makerAssetFillAmount: Web3Wrapper.toBaseUnitAmount(new BigNumber(1000), 18),
                     }),
-<<<<<<< HEAD
-                    RevertReasons.InvalidOrderSignature,
-=======
                     RevertReason.InvalidOrderSignature,
->>>>>>> 1bc742ae
                 );
             });
         });
