--- conflicted
+++ resolved
@@ -1,12 +1,14 @@
 [
     {
-<<<<<<< HEAD
         "version": "3.0.0",
         "changes": [
             {
                 "note": "Remove types for ethers.js",
                 "pr": "1069"
-=======
+            }
+        ]
+    },
+    {
         "timestamp": 1537907159,
         "version": "2.0.2",
         "changes": [
@@ -21,7 +23,6 @@
         "changes": [
             {
                 "note": "Dependencies updated"
->>>>>>> 13aa98f0
             }
         ]
     },
