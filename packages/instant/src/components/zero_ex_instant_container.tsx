--- conflicted
+++ resolved
@@ -28,25 +28,14 @@
     };
     public render(): React.ReactNode {
         return (
-<<<<<<< HEAD
-            <Container
-                width={{ default: '350px', sm: '100%' }}
-                height={{ default: 'auto', sm: '100%' }}
-                position="relative"
-            >
-                <Container position="relative">
-                    <LatestError />
-                </Container>
-=======
             <React.Fragment>
                 <CSSReset />
->>>>>>> 689f8f1f
                 <Container
                     width={{ default: '350px', sm: '100%' }}
                     height={{ default: 'auto', sm: '100%' }}
                     position="relative"
                 >
-                    <Container zIndex={zIndex.errorPopup} position="relative">
+                    <Container position="relative">
                         <LatestError />
                     </Container>
                     <Container
