import { AssetBuyer } from '@0x/asset-buyer';
import { AssetProxyId } from '@0x/types';
import { BigNumber } from '@0x/utils';
import * as _ from 'lodash';
import * as React from 'react';
import { connect } from 'react-redux';
import { Dispatch } from 'redux';

import { ERC20AssetAmountInput } from '../components/erc20_asset_amount_input';
import { Action, actions } from '../redux/actions';
import { State } from '../redux/reducer';
import { ColorOption } from '../style/theme';
import { AffiliateInfo, ERC20Asset, OrderProcessState } from '../types';
<<<<<<< HEAD
import { updateBuyQuoteOrFlashErrorAsync } from '../util/buy_quote_fetcher';
=======
import { buyQuoteUpdater } from '../util/buy_quote_updater';
>>>>>>> b4a11de0

export interface SelectedERC20AssetAmountInputProps {
    fontColor?: ColorOption;
    startingFontSizePx: number;
    onSelectAssetClick?: (asset?: ERC20Asset) => void;
}

interface ConnectedState {
    assetBuyer: AssetBuyer;
    value?: BigNumber;
    asset?: ERC20Asset;
    isDisabled: boolean;
    numberOfAssetsAvailable?: number;
    affiliateInfo?: AffiliateInfo;
}

interface ConnectedDispatch {
    updateBuyQuote: (
        assetBuyer: AssetBuyer,
        value?: BigNumber,
        asset?: ERC20Asset,
        affiliateInfo?: AffiliateInfo,
    ) => void;
}

interface ConnectedProps {
    value?: BigNumber;
    asset?: ERC20Asset;
    onChange: (value?: BigNumber, asset?: ERC20Asset) => void;
    isDisabled: boolean;
    numberOfAssetsAvailable?: number;
}

type FinalProps = ConnectedProps & SelectedERC20AssetAmountInputProps;

const mapStateToProps = (state: State, _ownProps: SelectedERC20AssetAmountInputProps): ConnectedState => {
    const processState = state.buyOrderState.processState;
    const isEnabled = processState === OrderProcessState.None || processState === OrderProcessState.Failure;
    const isDisabled = !isEnabled;
    const selectedAsset =
        !_.isUndefined(state.selectedAsset) && state.selectedAsset.metaData.assetProxyId === AssetProxyId.ERC20
            ? (state.selectedAsset as ERC20Asset)
            : undefined;
    const numberOfAssetsAvailable = _.isUndefined(state.availableAssets) ? undefined : state.availableAssets.length;
    const assetBuyer = state.providerState.assetBuyer;
    return {
        assetBuyer,
        value: state.selectedAssetAmount,
        asset: selectedAsset,
        isDisabled,
        numberOfAssetsAvailable,
        affiliateInfo: state.affiliateInfo,
    };
};

<<<<<<< HEAD
const updateBuyQuoteAsync = async (
    assetBuyer: AssetBuyer,
    dispatch: Dispatch<Action>,
    asset: ERC20Asset,
    assetAmount: BigNumber,
    affiliateInfo?: AffiliateInfo,
): Promise<void> => {
    // mark quote as pending
    dispatch(actions.setQuoteRequestStatePending());
    // kick of buy quote
    updateBuyQuoteOrFlashErrorAsync(assetBuyer, asset, assetAmount, dispatch, affiliateInfo);
};

const debouncedUpdateBuyQuoteAsync = _.debounce(updateBuyQuoteAsync, 200, { trailing: true });
=======
const debouncedUpdateBuyQuoteAsync = _.debounce(buyQuoteUpdater.updateBuyQuoteAsync.bind(buyQuoteUpdater), 200, {
    trailing: true,
});
>>>>>>> b4a11de0

const mapDispatchToProps = (
    dispatch: Dispatch<Action>,
    _ownProps: SelectedERC20AssetAmountInputProps,
): ConnectedDispatch => ({
    updateBuyQuote: (assetBuyer, value, asset, affiliateInfo) => {
        // Update the input
        dispatch(actions.updateSelectedAssetAmount(value));
        // invalidate the last buy quote.
        dispatch(actions.updateLatestBuyQuote(undefined));
        // reset our buy state
        dispatch(actions.setBuyOrderStateNone());

        if (!_.isUndefined(value) && value.greaterThan(0) && !_.isUndefined(asset)) {
            // even if it's debounced, give them the illusion it's loading
            dispatch(actions.setQuoteRequestStatePending());
            // tslint:disable-next-line:no-floating-promises
            debouncedUpdateBuyQuoteAsync(assetBuyer, dispatch, asset, value, affiliateInfo);
        }
    },
});

const mergeProps = (
    connectedState: ConnectedState,
    connectedDispatch: ConnectedDispatch,
    ownProps: SelectedERC20AssetAmountInputProps,
): FinalProps => {
    return {
        ...ownProps,
        asset: connectedState.asset,
        value: connectedState.value,
        onChange: (value, asset) => {
            connectedDispatch.updateBuyQuote(connectedState.assetBuyer, value, asset, connectedState.affiliateInfo);
        },
        isDisabled: connectedState.isDisabled,
        numberOfAssetsAvailable: connectedState.numberOfAssetsAvailable,
    };
};

export const SelectedERC20AssetAmountInput: React.ComponentClass<SelectedERC20AssetAmountInputProps> = connect(
    mapStateToProps,
    mapDispatchToProps,
    mergeProps,
)(ERC20AssetAmountInput);<|MERGE_RESOLUTION|>--- conflicted
+++ resolved
@@ -11,11 +11,8 @@
 import { State } from '../redux/reducer';
 import { ColorOption } from '../style/theme';
 import { AffiliateInfo, ERC20Asset, OrderProcessState } from '../types';
-<<<<<<< HEAD
 import { updateBuyQuoteOrFlashErrorAsync } from '../util/buy_quote_fetcher';
-=======
 import { buyQuoteUpdater } from '../util/buy_quote_updater';
->>>>>>> b4a11de0
 
 export interface SelectedERC20AssetAmountInputProps {
     fontColor?: ColorOption;
@@ -71,26 +68,10 @@
     };
 };
 
-<<<<<<< HEAD
-const updateBuyQuoteAsync = async (
-    assetBuyer: AssetBuyer,
-    dispatch: Dispatch<Action>,
-    asset: ERC20Asset,
-    assetAmount: BigNumber,
-    affiliateInfo?: AffiliateInfo,
-): Promise<void> => {
-    // mark quote as pending
-    dispatch(actions.setQuoteRequestStatePending());
-    // kick of buy quote
-    updateBuyQuoteOrFlashErrorAsync(assetBuyer, asset, assetAmount, dispatch, affiliateInfo);
-};
-
-const debouncedUpdateBuyQuoteAsync = _.debounce(updateBuyQuoteAsync, 200, { trailing: true });
-=======
+// TODO: change to set pending to true
 const debouncedUpdateBuyQuoteAsync = _.debounce(buyQuoteUpdater.updateBuyQuoteAsync.bind(buyQuoteUpdater), 200, {
     trailing: true,
 });
->>>>>>> b4a11de0
 
 const mapDispatchToProps = (
     dispatch: Dispatch<Action>,
