{
    "name": "@0xproject/react-docs",
    "version": "0.0.4",
    "description": "React documentation component for rendering TypeDoc & Doxity generated JSON",
    "main": "lib/index.js",
    "types": "lib/index.d.ts",
    "scripts": {
        "lint": "tslint --project . 'src/**/*.ts' 'src/**/*.tsx'",
        "build": "tsc && copyfiles -u 2 './lib/monorepo_scripts/**/*' ./scripts",
        "build:watch": "tsc -w",
        "clean": "shx rm -rf lib scripts"
    },
    "author": "Fabio Berger",
    "license": "Apache-2.0",
    "bugs": {
        "url": "https://github.com/0xProject/0x-monorepo/issues"
    },
    "homepage": "https://github.com/0xProject/0x-monorepo/packages/react-docs/README.md",
    "repository": {
        "type": "git",
        "url": "https://github.com/0xProject/0x-monorepo.git"
    },
    "devDependencies": {
<<<<<<< HEAD
        "@0xproject/dev-utils": "^0.2.1",
        "@0xproject/monorepo-scripts": "^0.1.12",
        "@0xproject/tslint-config": "^0.4.10",
=======
        "@0xproject/dev-utils": "^0.3.2",
        "@0xproject/monorepo-scripts": "^0.1.14",
        "@0xproject/tslint-config": "^0.4.12",
        "copyfiles": "^1.2.0",
        "shx": "^0.2.2",
        "tslint": "^5.9.1",
        "typescript": "2.7.1"
    },
    "dependencies": {
        "@0xproject/react-shared": "^0.0.4",
        "@0xproject/utils": "^0.4.3",
>>>>>>> 2a438419
        "@types/lodash": "^4.14.86",
        "@types/material-ui": "0.18.0",
        "@types/node": "^8.0.53",
        "@types/react": "^15.0.15",
        "@types/react-dom": "^0.14.23",
        "@types/react-scroll": "0.0.31",
        "@types/react-tap-event-plugin": "0.0.30",
<<<<<<< HEAD
        "copyfiles": "^1.2.0",
        "shx": "^0.2.2",
        "tslint": "5.8.0",
        "typescript": "2.7.1"
    },
    "dependencies": {
        "@0xproject/react-shared": "^0.0.1",
        "@0xproject/utils": "^0.4.1",
=======
>>>>>>> 2a438419
        "basscss": "^8.0.3",
        "compare-versions": "^3.0.1",
        "lodash": "^4.17.4",
        "material-ui": "^0.17.1",
        "react": "15.6.1",
        "react-dom": "15.6.1",
        "react-markdown": "^3.2.2",
        "react-scroll": "^1.5.2",
        "react-tap-event-plugin": "^2.0.1",
        "react-tooltip": "^3.2.7"
    },
    "publishConfig": {
        "access": "public"
    }
}<|MERGE_RESOLUTION|>--- conflicted
+++ resolved
@@ -21,11 +21,6 @@
         "url": "https://github.com/0xProject/0x-monorepo.git"
     },
     "devDependencies": {
-<<<<<<< HEAD
-        "@0xproject/dev-utils": "^0.2.1",
-        "@0xproject/monorepo-scripts": "^0.1.12",
-        "@0xproject/tslint-config": "^0.4.10",
-=======
         "@0xproject/dev-utils": "^0.3.2",
         "@0xproject/monorepo-scripts": "^0.1.14",
         "@0xproject/tslint-config": "^0.4.12",
@@ -37,7 +32,6 @@
     "dependencies": {
         "@0xproject/react-shared": "^0.0.4",
         "@0xproject/utils": "^0.4.3",
->>>>>>> 2a438419
         "@types/lodash": "^4.14.86",
         "@types/material-ui": "0.18.0",
         "@types/node": "^8.0.53",
@@ -45,17 +39,6 @@
         "@types/react-dom": "^0.14.23",
         "@types/react-scroll": "0.0.31",
         "@types/react-tap-event-plugin": "0.0.30",
-<<<<<<< HEAD
-        "copyfiles": "^1.2.0",
-        "shx": "^0.2.2",
-        "tslint": "5.8.0",
-        "typescript": "2.7.1"
-    },
-    "dependencies": {
-        "@0xproject/react-shared": "^0.0.1",
-        "@0xproject/utils": "^0.4.1",
-=======
->>>>>>> 2a438419
         "basscss": "^8.0.3",
         "compare-versions": "^3.0.1",
         "lodash": "^4.17.4",
