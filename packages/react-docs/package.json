{
<<<<<<< HEAD
  "name": "@0xproject/react-docs",
  "version": "0.0.1",
  "description": "React documentation component for rendering TypeDoc & Doxity generated JSON",
  "main": "lib/index.js",
  "types": "lib/index.d.ts",
  "scripts": {
    "lint": "tslint --project . 'src/ts/**/*.ts' 'src/ts/**/*.tsx'",
    "build": "tsc",
    "build:watch": "tsc -w",
    "clean": "shx rm -rf lib"
  },
  "author": "Fabio Berger",
  "license": "Apache-2.0",
  "bugs": {
      "url": "https://github.com/0xProject/0x-monorepo/issues"
  },
  "homepage": "https://github.com/0xProject/0x-monorepo/packages/react-docs/README.md",
  "repository": {
      "type": "git",
      "url": "https://github.com/0xProject/0x-monorepo.git"
  },
  "devDependencies": {
    "@0xproject/tslint-config": "^0.4.9",
    "@types/lodash": "^4.14.86",
    "@types/material-ui": "0.18.0",
    "@types/node": "^8.0.53",
    "@types/react": "^15.0.15",
    "@types/react-dom": "^0.14.23",
    "@types/react-scroll": "0.0.31",
    "@types/react-tap-event-plugin": "0.0.30",
    "shx": "^0.2.2",
    "tslint": "^5.9.1",
    "typescript": "2.7.1"
  },
  "dependencies": {
    "@0xproject/react-shared": "^0.0.1",
    "@0xproject/utils": "^0.4.1",
    "basscss": "^8.0.3",
    "compare-versions": "^3.0.1",
    "lodash": "^4.17.4",
    "material-ui": "^0.17.1",
    "react": "15.6.1",
    "react-dom": "15.6.1",
    "react-markdown": "^3.2.2",
    "react-scroll": "^1.5.2",
    "react-tap-event-plugin": "^2.0.1",
    "react-tooltip": "^3.2.7"
  },
  "publishConfig": {
    "access": "public"
  }
=======
    "name": "@0xproject/react-docs",
    "version": "0.0.1",
    "description": "React documentation component for rendering TypeDoc & Doxity generated JSON",
    "main": "lib/index.js",
    "types": "lib/index.d.ts",
    "scripts": {
        "lint": "tslint --project . 'src/**/*.ts' 'src/**/*.tsx'",
        "build": "tsc && copyfiles -u 2 './lib/monorepo_scripts/**/*' ./scripts",
        "build:watch": "tsc -w",
        "clean": "shx rm -rf lib scripts"
    },
    "author": "Fabio Berger",
    "license": "Apache-2.0",
    "bugs": {
        "url": "https://github.com/0xProject/0x-monorepo/issues"
    },
    "homepage": "https://github.com/0xProject/0x-monorepo/packages/react-docs/README.md",
    "repository": {
        "type": "git",
        "url": "https://github.com/0xProject/0x-monorepo.git"
    },
    "devDependencies": {
        "@0xproject/dev-utils": "^0.2.1",
        "@0xproject/monorepo-scripts": "^0.1.12",
        "@0xproject/tslint-config": "^0.4.9",
        "@types/lodash": "^4.14.86",
        "@types/material-ui": "0.18.0",
        "@types/node": "^8.0.53",
        "@types/react": "^15.0.15",
        "@types/react-dom": "^0.14.23",
        "@types/react-scroll": "0.0.31",
        "@types/react-tap-event-plugin": "0.0.30",
        "copyfiles": "^1.2.0",
        "shx": "^0.2.2",
        "tslint": "^5.9.1",
        "typescript": "2.7.1"
    },
    "dependencies": {
        "@0xproject/react-shared": "^0.0.1",
        "basscss": "^8.0.3",
        "compare-versions": "^3.0.1",
        "lodash": "^4.17.4",
        "material-ui": "^0.17.1",
        "react": "15.6.1",
        "react-dom": "15.6.1",
        "react-markdown": "^3.2.2",
        "react-scroll": "^1.5.2",
        "react-tap-event-plugin": "^2.0.1",
        "react-tooltip": "^3.2.7"
    },
    "publishConfig": {
        "access": "public"
    }
>>>>>>> aea7207b
}<|MERGE_RESOLUTION|>--- conflicted
+++ resolved
@@ -1,57 +1,4 @@
 {
-<<<<<<< HEAD
-  "name": "@0xproject/react-docs",
-  "version": "0.0.1",
-  "description": "React documentation component for rendering TypeDoc & Doxity generated JSON",
-  "main": "lib/index.js",
-  "types": "lib/index.d.ts",
-  "scripts": {
-    "lint": "tslint --project . 'src/ts/**/*.ts' 'src/ts/**/*.tsx'",
-    "build": "tsc",
-    "build:watch": "tsc -w",
-    "clean": "shx rm -rf lib"
-  },
-  "author": "Fabio Berger",
-  "license": "Apache-2.0",
-  "bugs": {
-      "url": "https://github.com/0xProject/0x-monorepo/issues"
-  },
-  "homepage": "https://github.com/0xProject/0x-monorepo/packages/react-docs/README.md",
-  "repository": {
-      "type": "git",
-      "url": "https://github.com/0xProject/0x-monorepo.git"
-  },
-  "devDependencies": {
-    "@0xproject/tslint-config": "^0.4.9",
-    "@types/lodash": "^4.14.86",
-    "@types/material-ui": "0.18.0",
-    "@types/node": "^8.0.53",
-    "@types/react": "^15.0.15",
-    "@types/react-dom": "^0.14.23",
-    "@types/react-scroll": "0.0.31",
-    "@types/react-tap-event-plugin": "0.0.30",
-    "shx": "^0.2.2",
-    "tslint": "^5.9.1",
-    "typescript": "2.7.1"
-  },
-  "dependencies": {
-    "@0xproject/react-shared": "^0.0.1",
-    "@0xproject/utils": "^0.4.1",
-    "basscss": "^8.0.3",
-    "compare-versions": "^3.0.1",
-    "lodash": "^4.17.4",
-    "material-ui": "^0.17.1",
-    "react": "15.6.1",
-    "react-dom": "15.6.1",
-    "react-markdown": "^3.2.2",
-    "react-scroll": "^1.5.2",
-    "react-tap-event-plugin": "^2.0.1",
-    "react-tooltip": "^3.2.7"
-  },
-  "publishConfig": {
-    "access": "public"
-  }
-=======
     "name": "@0xproject/react-docs",
     "version": "0.0.1",
     "description": "React documentation component for rendering TypeDoc & Doxity generated JSON",
@@ -91,6 +38,7 @@
     },
     "dependencies": {
         "@0xproject/react-shared": "^0.0.1",
+        "@0xproject/utils": "^0.4.1",
         "basscss": "^8.0.3",
         "compare-versions": "^3.0.1",
         "lodash": "^4.17.4",
@@ -105,5 +53,4 @@
     "publishConfig": {
         "access": "public"
     }
->>>>>>> aea7207b
 }