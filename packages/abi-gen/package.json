{
    "name": "@0xproject/abi-gen",
    "version": "1.0.5",
    "engines": {
        "node": ">=6.12"
    },
    "description": "Generate contract wrappers from ABI and handlebars templates",
    "main": "lib/src/index.js",
    "types": "lib/src/index.d.ts",
    "scripts": {
        "watch_without_deps": "tsc -w",
        "lint": "tslint --project .",
        "clean": "shx rm -rf lib",
        "build": "tsc",
        "test": "yarn run_mocha",
        "run_mocha": "mocha --require source-map-support/register --require make-promises-safe lib/test/**/*_test.js --bail --exit",
        "test:circleci": "yarn test:coverage",
        "test:coverage": "nyc npm run test --all && yarn coverage:report:lcov",
        "coverage:report:lcov": "nyc report --reporter=text-lcov > coverage/lcov.info"
    },
    "bin": {
        "abi-gen": "bin/abi-gen.js"
    },
    "repository": {
        "type": "git",
        "url": "https://github.com/0xProject/0x-monorepo.git"
    },
    "license": "Apache-2.0",
    "bugs": {
        "url": "https://github.com/0xProject/0x-monorepo/issues"
    },
    "homepage": "https://github.com/0xProject/0x-monorepo/packages/abi-gen/README.md",
    "dependencies": {
        "@0xproject/typescript-typings": "^1.0.4",
        "@0xproject/utils": "^1.0.5",
        "chalk": "^2.3.0",
        "ethereum-types": "^1.0.4",
        "glob": "^7.1.2",
        "handlebars": "^4.0.11",
        "lodash": "^4.17.5",
        "mkdirp": "^0.5.1",
        "sleep": "^5.1.1",
        "tmp": "^0.0.33",
        "to-snake-case": "^1.0.0",
        "yargs": "^10.0.3"
    },
    "devDependencies": {
<<<<<<< HEAD
        "@0xproject/tslint-config": "^1.0.4",
=======
        "@0xproject/monorepo-scripts": "^1.0.5",
        "@0xproject/tslint-config": "^1.0.5",
>>>>>>> fadd292e
        "@types/glob": "5.0.35",
        "@types/handlebars": "^4.0.36",
        "@types/mkdirp": "^0.5.1",
        "@types/node": "^8.0.53",
        "@types/sleep": "^0.0.7",
        "@types/tmp": "^0.0.33",
        "@types/yargs": "^10.0.0",
        "chai": "^4.1.2",
        "copyfiles": "^1.2.0",
        "dirty-chai": "^2.0.1",
        "make-promises-safe": "^1.1.0",
        "mocha": "^5.2.0",
        "npm-run-all": "^4.1.2",
        "shx": "^0.2.2",
        "tslint": "5.11.0",
        "typescript": "2.9.2"
    },
    "publishConfig": {
        "access": "public"
    }
}<|MERGE_RESOLUTION|>--- conflicted
+++ resolved
@@ -45,12 +45,7 @@
         "yargs": "^10.0.3"
     },
     "devDependencies": {
-<<<<<<< HEAD
-        "@0xproject/tslint-config": "^1.0.4",
-=======
-        "@0xproject/monorepo-scripts": "^1.0.5",
         "@0xproject/tslint-config": "^1.0.5",
->>>>>>> fadd292e
         "@types/glob": "5.0.35",
         "@types/handlebars": "^4.0.36",
         "@types/mkdirp": "^0.5.1",
