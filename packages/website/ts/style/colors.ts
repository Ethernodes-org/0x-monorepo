--- conflicted
+++ resolved
@@ -13,7 +13,6 @@
     jobsPageOpenPositionRow: sharedColors.grey100,
     metaMaskOrange: '#f68c24',
     metaMaskTransparentOrange: 'rgba(255, 248, 242, 0.8)',
-<<<<<<< HEAD
     brandLight: '#00AE99',
     brandDark: '#003831',
     backgroundDark: '#111A19',
@@ -22,11 +21,9 @@
     textDarkPrimary: '#000000',
     textDarkSecondary: '#5C5C5C',
     white: '#fff',
-=======
     instantPrimaryBackground: '#222222',
     instantSecondaryBackground: '#333333',
     instantTertiaryBackground: '#444444',
->>>>>>> b411e225
 };
 
 export const colors = {
