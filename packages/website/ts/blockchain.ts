--- conflicted
+++ resolved
@@ -16,7 +16,6 @@
     ZeroEx,
     ZeroExError,
 } from '0x.js';
-<<<<<<< HEAD
 import {
     InjectedWeb3Subprovider,
     ledgerEthereumBrowserClientFactoryAsync,
@@ -24,9 +23,7 @@
     LedgerWalletSubprovider,
     RedundantRPCSubprovider,
 } from '@0xproject/subproviders';
-=======
 import {promisify} from '@0xproject/utils';
->>>>>>> 5eea829b
 import BigNumber from 'bignumber.js';
 import compareVersions = require('compare-versions');
 import ethUtil = require('ethereumjs-util');
