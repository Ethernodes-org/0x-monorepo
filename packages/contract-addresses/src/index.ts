--- conflicted
+++ resolved
@@ -34,14 +34,9 @@
         assetProxyOwner: '0x17992e4ffb22730138e4b62aaa6367fa9d3699a6',
         forwarder: '0x5468a1dc173652ee28d249c271fa9933144746b1',
         orderValidator: '0x9463e518dea6810309563c81d5266c1b1d149138',
-<<<<<<< HEAD
-        // @todo hysz/dekz: Add mainnet address once deployed.
-        dutchAuction: NULL_ADDRESS,
+        dutchAuction: '0x07b32a653754945666cfca91168bb207323dfe67',
         coordinatorRegistry: '0x45797531b873fd5e519477a070a955764c1a5b07',
         coordinator: '0x24675738816c87ad37e712cc24f309a0c906187f',
-=======
-        dutchAuction: '0x07b32a653754945666cfca91168bb207323dfe67',
->>>>>>> aad75840
     },
     3: {
         erc20Proxy: '0xb1408f4c245a23c31b98d2c626777d4c0d766caa',
