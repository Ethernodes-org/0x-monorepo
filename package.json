{
  "name": "0x.js",
  "version": "0.0.0",
  "description": "A javascript library for interacting with the 0x protocol",
  "keywords": [
    "0x.js",
    "0xproject",
    "ethereum",
    "tokens",
    "exchange"
  ],
  "scripts": {
    "clean": "shx rm -rf _bundles lib lib-esm",
    "build:bundle": "webpack",
    "build:commonjs": "tsc; copyfiles -u 2 ./src/artifacts/*.json ./../0x.js/lib/src/artifacts;",
    "build:es6": "tsc -m es6 --outDir lib-esm",
    "build": "npm run clean && run-p build:*",
    "lint": "tslint src/ts/**/*",
    "test": "run-s clean build:commonjs && mocha lib/test/**/*.js",
    "test:coverage": "nyc npm run test --all",
    "docs:json": "typedoc --json docs/index.json .",
    "docs:generate": "typedoc --out docs .",
    "docs:open": "opn docs/index.html",
    "update_contracts": "artifacts=(Proxy Exchange TokenRegistry Token Mintable EtherToken); for i in \"${artifacts[@]}\"; do copyfiles -u 4 ./../contracts/build/contracts/$i.json ./../0x.js/src/artifacts; done;"
  },
  "repository": {
    "type": "git",
    "url": "https://github.com/0xProject/0x.js"
  },
  "license": "Apache-2.0",
  "engines": {
    "node": ">=6.0.0"
  },
  "devDependencies": {
    "@types/bignumber.js": "^4.0.2",
    "@types/chai": "^3.5.2",
    "@types/lodash": "^4.14.64",
    "@types/mocha": "^2.2.41",
    "@types/node": "^7.0.22",
    "awesome-typescript-loader": "^3.1.3",
    "bignumber.js": "^4.0.2",
    "chai": "^3.5.0",
    "chai-bignumber": "^2.0.0",
    "copyfiles": "^1.2.0",
    "json-loader": "^0.5.4",
    "mocha": "^3.4.1",
    "npm-run-all": "^4.0.2",
    "nyc": "^10.3.2",
    "opn-cli": "^3.1.0",
    "shx": "^0.2.2",
    "source-map-support": "^0.4.15",
    "tslint": "^5.3.2",
    "tslint-config-0xproject": "^0.0.2",
    "typedoc": "^0.7.1",
    "typescript": "^2.3.3",
    "web3-typescript-typings": "0.0.8",
    "webpack": "^2.6.0"
  },
  "dependencies": {
    "bignumber.js": "^4.0.2",
<<<<<<< HEAD
    "es6-promisify": "^5.0.0",
=======
    "ethereumjs-abi": "^0.6.4",
>>>>>>> f338c68f
    "ethereumjs-util": "^5.1.1",
    "jsonschema": "^1.1.1",
    "lodash": "^4.17.4",
    "truffle-contract": "^2.0.0",
    "web3": "^0.19.0"
  }
}<|MERGE_RESOLUTION|>--- conflicted
+++ resolved
@@ -58,11 +58,8 @@
   },
   "dependencies": {
     "bignumber.js": "^4.0.2",
-<<<<<<< HEAD
     "es6-promisify": "^5.0.0",
-=======
     "ethereumjs-abi": "^0.6.4",
->>>>>>> f338c68f
     "ethereumjs-util": "^5.1.1",
     "jsonschema": "^1.1.1",
     "lodash": "^4.17.4",
