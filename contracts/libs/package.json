{
    "name": "@0x/contracts-libs",
<<<<<<< HEAD
    "version": "1.0.1",
=======
    "version": "1.0.2",
>>>>>>> 6d45becc
    "engines": {
        "node": ">=6.12"
    },
    "description": "Smart contract libs of 0x protocol",
    "main": "lib/src/index.js",
    "directories": {
        "test": "test"
    },
    "scripts": {
        "build": "yarn pre_build && tsc -b",
        "build:ci": "yarn build",
        "pre_build": "run-s compile generate_contract_wrappers",
        "test": "yarn run_mocha",
        "rebuild_and_test": "run-s build test",
        "test:coverage": "SOLIDITY_COVERAGE=true run-s build run_mocha coverage:report:text coverage:report:lcov",
        "test:profiler": "SOLIDITY_PROFILER=true run-s build run_mocha profiler:report:html",
        "test:trace": "SOLIDITY_REVERT_TRACE=true run-s build run_mocha",
        "run_mocha": "mocha --require source-map-support/register --require make-promises-safe 'lib/test/**/*.js' --timeout 100000 --bail --exit",
        "compile": "sol-compiler --contracts-dir contracts",
        "clean": "shx rm -rf lib generated-artifacts generated-wrappers",
        "generate_contract_wrappers": "abi-gen --abis  ${npm_package_config_abis} --template ../../node_modules/@0x/abi-gen-templates/contract.handlebars --partials '../../node_modules/@0x/abi-gen-templates/partials/**/*.handlebars' --output generated-wrappers --backend ethers",
        "lint": "tslint --format stylish --project . --exclude ./generated-wrappers/**/* --exclude ./generated-artifacts/**/* --exclude **/lib/**/* && yarn lint-contracts",
        "coverage:report:text": "istanbul report text",
        "coverage:report:html": "istanbul report html && open coverage/index.html",
        "profiler:report:html": "istanbul report html && open coverage/index.html",
        "coverage:report:lcov": "istanbul report lcov",
        "test:circleci": "yarn test",
        "lint-contracts": "solhint -c ../.solhint.json contracts/**/**/**/**/*.sol"
    },
    "config": {
        "abis": "generated-artifacts/@(LibMath|LibOrder|LibFillResults|LibAbiEncoder|TestLibs|LibEIP712).json"
    },
    "repository": {
        "type": "git",
        "url": "https://github.com/0xProject/0x-monorepo.git"
    },
    "license": "Apache-2.0",
    "bugs": {
        "url": "https://github.com/0xProject/0x-monorepo/issues"
    },
    "homepage": "https://github.com/0xProject/0x-monorepo/contracts/libs/README.md",
    "devDependencies": {
<<<<<<< HEAD
        "@0x/abi-gen": "^1.0.18",
        "@0x/contracts-test-utils": "^1.0.1",
        "@0x/dev-utils": "^1.0.20",
        "@0x/sol-compiler": "^1.1.15",
        "@0x/sol-cov": "^2.1.15",
        "@0x/subproviders": "^2.1.7",
        "@0x/tslint-config": "^1.0.10",
=======
        "@0x/abi-gen": "^1.0.19",
        "@0x/contracts-test-utils": "^1.0.2",
        "@0x/dev-utils": "^1.0.21",
        "@0x/sol-compiler": "^1.1.16",
        "@0x/sol-cov": "^2.1.16",
        "@0x/subproviders": "^2.1.8",
        "@0x/tslint-config": "^2.0.0",
>>>>>>> 6d45becc
        "@types/bn.js": "^4.11.0",
        "@types/lodash": "4.14.104",
        "@types/node": "*",
        "@types/yargs": "^10.0.0",
        "chai": "^4.0.1",
        "chai-as-promised": "^7.1.0",
        "chai-bignumber": "^2.0.1",
        "dirty-chai": "^2.0.1",
        "ethereumjs-abi": "0.6.5",
        "make-promises-safe": "^1.1.0",
        "mocha": "^4.1.0",
        "npm-run-all": "^4.1.2",
        "shx": "^0.2.2",
        "solc": "^0.4.24",
        "solhint": "^1.4.1",
        "tslint": "5.11.0",
        "typescript": "3.0.1",
        "yargs": "^10.0.3"
    },
    "dependencies": {
<<<<<<< HEAD
        "@0x/base-contract": "^3.0.9",
        "@0x/contracts-multisig": "^1.0.1",
        "@0x/contracts-utils": "^1.0.1",
        "@0x/order-utils": "^3.0.6",
        "@0x/types": "^1.4.0",
        "@0x/typescript-typings": "^3.0.5",
        "@0x/utils": "^2.0.7",
        "@0x/web3-wrapper": "^3.2.0",
        "@types/js-combinatorics": "^0.5.29",
        "bn.js": "^4.11.8",
        "ethereum-types": "^1.1.3",
=======
        "@0x/base-contract": "^3.0.10",
        "@0x/contracts-multisig": "^1.0.2",
        "@0x/contracts-utils": "^1.0.2",
        "@0x/order-utils": "^3.0.7",
        "@0x/types": "^1.4.1",
        "@0x/typescript-typings": "^3.0.6",
        "@0x/utils": "^2.0.8",
        "@0x/web3-wrapper": "^3.2.1",
        "@types/js-combinatorics": "^0.5.29",
        "bn.js": "^4.11.8",
        "ethereum-types": "^1.1.4",
>>>>>>> 6d45becc
        "ethereumjs-util": "^5.1.1",
        "lodash": "^4.17.5"
    },
    "publishConfig": {
        "access": "public"
    }
}<|MERGE_RESOLUTION|>--- conflicted
+++ resolved
@@ -1,10 +1,6 @@
 {
     "name": "@0x/contracts-libs",
-<<<<<<< HEAD
-    "version": "1.0.1",
-=======
     "version": "1.0.2",
->>>>>>> 6d45becc
     "engines": {
         "node": ">=6.12"
     },
@@ -47,15 +43,6 @@
     },
     "homepage": "https://github.com/0xProject/0x-monorepo/contracts/libs/README.md",
     "devDependencies": {
-<<<<<<< HEAD
-        "@0x/abi-gen": "^1.0.18",
-        "@0x/contracts-test-utils": "^1.0.1",
-        "@0x/dev-utils": "^1.0.20",
-        "@0x/sol-compiler": "^1.1.15",
-        "@0x/sol-cov": "^2.1.15",
-        "@0x/subproviders": "^2.1.7",
-        "@0x/tslint-config": "^1.0.10",
-=======
         "@0x/abi-gen": "^1.0.19",
         "@0x/contracts-test-utils": "^1.0.2",
         "@0x/dev-utils": "^1.0.21",
@@ -63,7 +50,6 @@
         "@0x/sol-cov": "^2.1.16",
         "@0x/subproviders": "^2.1.8",
         "@0x/tslint-config": "^2.0.0",
->>>>>>> 6d45becc
         "@types/bn.js": "^4.11.0",
         "@types/lodash": "4.14.104",
         "@types/node": "*",
@@ -84,19 +70,6 @@
         "yargs": "^10.0.3"
     },
     "dependencies": {
-<<<<<<< HEAD
-        "@0x/base-contract": "^3.0.9",
-        "@0x/contracts-multisig": "^1.0.1",
-        "@0x/contracts-utils": "^1.0.1",
-        "@0x/order-utils": "^3.0.6",
-        "@0x/types": "^1.4.0",
-        "@0x/typescript-typings": "^3.0.5",
-        "@0x/utils": "^2.0.7",
-        "@0x/web3-wrapper": "^3.2.0",
-        "@types/js-combinatorics": "^0.5.29",
-        "bn.js": "^4.11.8",
-        "ethereum-types": "^1.1.3",
-=======
         "@0x/base-contract": "^3.0.10",
         "@0x/contracts-multisig": "^1.0.2",
         "@0x/contracts-utils": "^1.0.2",
@@ -108,7 +81,6 @@
         "@types/js-combinatorics": "^0.5.29",
         "bn.js": "^4.11.8",
         "ethereum-types": "^1.1.4",
->>>>>>> 6d45becc
         "ethereumjs-util": "^5.1.1",
         "lodash": "^4.17.5"
     },
